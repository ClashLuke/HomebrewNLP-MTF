--- conflicted
+++ resolved
@@ -244,14 +244,7 @@
             data = data.skip(tf.cast(_skip, dtype=tf.int64))
         if chunk_size > 0:
             data = data.batch(chunk_size, num_parallel_calls=parallel_batch, deterministic=True)
-<<<<<<< HEAD
         data = data.batch(ctx + patch_size, drop_remainder=True, deterministic=True, num_parallel_calls=1)
-=======
-        data = data.window(size=ctx + patch_size, shift=ctx, stride=1, drop_remainder=True)
-        if shuffle_buffer > 0:
-            data = data.shuffle(shuffle_buffer, reshuffle_each_iteration=True)
-        data = data.interleave(lambda x: x.batch(ctx + patch_size, drop_remainder=True), cycle_length=1)
->>>>>>> 37a8e82c
         return data
 
     return tf.data.TFRecordDataset(filenames=data).interleave(chunk, cycle_length=1)
@@ -540,7 +533,6 @@
 
 def gpt_neo_input(params: ModelParameter, sub_batch_size: int, slice_index: int, slice_count: int, runs_log=None):
     params = ModelParameter(params)
-    deterministic = not params.use_random_dataloader and not params.train
     filenames = []
     for file in params.dataset_configs:
         filenames.extend(tf.io.gfile.glob(file['path']))
@@ -568,15 +560,15 @@
     dset = dset.interleave(lambda x, _skip: _text_decoder(decoder, x, params.n_ctx,
                                                           params.token_patch_size * params.output_offset, -1,
                                                           params.shuffle_buffer * int(params.use_random_dataloader),
-                                                          _skip,
-                                                          deterministic),
+                                                          _skip),
                            cycle_length=params.interleaved_datasets,
                            num_parallel_calls=tf2.data.AUTOTUNE)
 
-    if not deterministic:
-        dset = dset.shuffle(params.shuffle_buffer, seed=params.data_seed)
-    dset = dset.batch(sub_batch_size, num_parallel_calls=params.parallel_batch, deterministic=deterministic)
-    dset = dset.map(_memory_func, deterministic=deterministic, num_parallel_calls=params.parallel_batch)
-    dset = dset.map(align_tensor_op, deterministic=deterministic, num_parallel_calls=params.parallel_batch)
+    if params.use_random_dataloader:
+        dset = dset.shuffle(params.shuffle_buffer,
+                            seed=(params.data_seed if not params.use_random_dataloader else None))
+    dset = dset.batch(sub_batch_size, num_parallel_calls=params.parallel_batch, deterministic=True)
+    dset = dset.map(_memory_func)
+    dset = dset.map(align_tensor_op)
 
     return dset