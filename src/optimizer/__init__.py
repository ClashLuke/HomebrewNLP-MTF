--- conflicted
+++ resolved
@@ -171,19 +171,6 @@
 
                 if not op.has_gradient or not any(grad_outputs) or not (set(op.inputs) & downstream):
                     continue
-<<<<<<< HEAD
-                ctx = OptimizerCtx(op, grad_outputs, downstream, tensor_to_gradient, tensor_to_var, params,
-                                   loss_idx, update_ops, debug_gradients_dict, loss_list, first_grad, loss_1__loss_1,
-                                   loss_1__loss_2, loss_2__loss_2, mstep, step, neg_step, dtype, beta1, beta2,
-                                   learning_rate, step_count)
-                for _ in gradients(ctx):
-                    full_name = f'{tf.get_variable_scope().name}/f"{ctx.var.name}/{params.optimizer}/grad_accumulation'
-                    if fn == "accumulate" or full_name in params.mesh.graph.name_to_variable:
-                        ctx.grad_buffer = variable(params, ctx.var, "grad_accumulation", ctx.var.shape)
-                    scoped(fn, gradient_accumulation if fn == "accumulate" else update, ctx)
-
-    return update_ops, learning_rate, debug_gradients_dict
-=======
                 if isinstance(op, RevGradOp):
                     itr = op.gradient(grad_outputs, params=op.inputs)
                 else:
@@ -232,5 +219,4 @@
                ctx(var, cast(grad, params.optimizer_calculation_dtype)))
 
     return params.mesh.graph.trainable_variables[0].graph.combine_assignments(ctx.update_ops), \
-           learning_rate_ctx.learning_rate, debug_gradients_dict
->>>>>>> 2ec81cdc
+           learning_rate_ctx.learning_rate, debug_gradients_dict