--- conflicted
+++ resolved
@@ -200,7 +200,6 @@
     :param txt_msk: Optional mask to remove loss for certain token positions
     :return: (Generated Video, Total Loss, Video Loss, Token Loss)
     """
-<<<<<<< HEAD
     with mtf.utils.outside_all_rewrites(), tf.variable_scope(params.model_mode):
         if txt_msk is None:
             txt_msk = mtf.ones(params.mesh, [], params.variable_dtype.activation_dtype)
@@ -244,6 +243,9 @@
         elif not params.use_video:
             src: mtf.Tensor = txt_src
 
+        if params.use_initial_position_embedding:
+            src = src + _normal_var(params, src.shape[1:-1], params.embedding_stddev)
+
         if params.use_revnet:
             out = (src, None, src, None)
 
@@ -283,78 +285,4 @@
         video_loss = video_loss * vid_msk.size / mtf.reduce_sum(vid_msk)
         token_loss = token_loss * txt_msk.size / mtf.reduce_sum(txt_msk)
 
-        return loss, video_loss, token_loss, frame_out, token_out
-=======
-    video_loss: typing.Union[int, mtf.Tensor] = 0
-    token_loss: typing.Union[int, mtf.Tensor] = 0
-    frame_out: typing.Union[int, mtf.Tensor] = 0
-    token_out: typing.Union[int, mtf.Tensor] = 0
-
-    spatial_ctx: mtf.Dimension = txt_tgt.shape[-2] if params.use_language else vid.shape[2]
-
-    # Slice and Normalize the Video input add a zero frame memory token.
-    if params.use_video:
-        context_dimension = vid.shape[1]
-        input_features = vid.shape[-1:]
-        tgt = slice(vid, 1, context_dimension.size, context_dimension)
-        src = slice(vid, 0, context_dimension.size - 1, context_dimension)
-        src = src * vid_msk + _normal_var(params, shape=vid.shape[2:]) * (1 - vid_msk)
-        src = _linear_to_features(params, src, input_features)
-
-    # Language embedding and initial feed forward.
-    if params.use_language:
-        txt_src = _linear_to_features(params,
-                                      mtf.one_hot(txt_src, params.vocab_dim,
-                                                  dtype=params.variable_dtype.activation_dtype),
-                                      [params.vocab_dim])
-        txt_src = _linear(params, txt_src, [txt_tgt.shape[-1], params.key_dim], [params.key_dim])
-
-    # Connect video and language Input.
-    if params.use_video and params.use_language:
-        src = concat([src, txt_src], spatial_ctx)
-
-    # If language only mode, set the language input as src.
-    elif not params.use_video:
-        src: mtf.Tensor = txt_src
-
-    # Add global position embedding
-    if params.use_initial_position_embedding:
-        src = src + _normal_var(params, src.shape[1:-1], params.embedding_stddev)
-
-    if params.use_revnet:
-        out = (src, None, src, None)
-
-        def _layer_builder(block_input: typing.Tuple[mtf.Tensor], block_config: BlockConfig):
-            return mtf.layers.reversible_half_residual_and_swap(*block_input,
-                                                                lambda x: _block_part_fn(params, block_config, x))
-    else:
-        out = src
-
-        def _layer_builder(block_input: mtf.Tensor, block_config: BlockConfig):
-            return mtf.recompute_grad(lambda x: _block_part_fn(params, block_config, x), [block_input])
-
-    for _ in range(params.n_blocks):
-        for block_part in params.block_config:
-            out = _layer_builder(out, block_part)
-
-    if params.use_revnet:
-        out = out[0] + out[2]
-
-    # Language Loss
-    if params.use_language:
-        token_out = _linear_from_features(params, slice(out, 0, params.language_token_patch, spatial_ctx),
-                                          [txt_tgt.shape[-1], params.vocab_dim])
-        cross_entropy = mtf.layers.softmax_cross_entropy_with_logits(token_out, txt_tgt, params.vocab_dim,
-                                                                     params.z_loss)
-        token_loss = mtf.reduce_mean(tkn_msk * cross_entropy)
-
-    # Video Loss
-    if params.use_video:
-        out = slice(out, params.language_token_patch * params.use_language, out.shape[2].size, spatial_ctx)
-        frame_out = mtf.sigmoid(_linear_from_features(params, out, input_features))
-        video_loss: mtf.Tensor = mtf.reduce_mean(mtf.abs(frame_out - tgt) * vid_msk)
-
-    params.layer_idx = 0
-
-    return video_loss, token_loss, frame_out, token_out
->>>>>>> 6ead1cf8
+        return loss, video_loss, token_loss, frame_out, token_out