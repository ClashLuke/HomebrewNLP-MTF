"""
Contains all necessary functions to build a model graph
TODO(Lucas): Write docstrings for all functions
"""

import random
import typing

import mesh_tensorflow as mtf
import numpy as np
import tensorflow as tf
from tensorflow.python.ops import array_ops, gen_linalg_ops, math_ops, random_ops
from tensorflow.python.ops.init_ops import Initializer

from .dataclass import BlockConfig, ModelParameter
from .utils_core import default
from .utils_mtf import (ACTIVATIONS, OPT_DIMS, SHAPE, activate, add_n, anonymize, anonymize_dim, head_argmax, cast, concat,
                        constant_scalar, deduplicate, dropout, einsum, exp, feature_dims_used, log, mtf_range, one_hot,
                        ones, random_name, reciprocal, reduce_logsumexp, reduce_max, reduce_mean, reduce_sum, rsqrt,
                        scoped, sigmoid, sign, slice, head_embed, zeros_like)

ATTENTION_DIM = typing.NamedTuple("AttentionDim", (('index', int), ('dim', mtf.Dimension)))

tf1 = tf.compat.v1


class ConvolutionForward(mtf.Operation):
    def __init__(self, params: ModelParameter, x: mtf.Tensor, dim: mtf.Dimension, kernel_size: int, masked: bool):
        shape: mtf.Shape = x.shape
        batch = shape.dims[0].size
        self.sizes = sizes = [d.size for d in shape]
        space_dims = (shape - params.intermediate - params.feature_dims).dims[1:]
        dim_index = shape.dims.index(dim)
        space_dim_index = space_dims.index(dim)
        features = params.mesh_impl.slice_size(mtf.Shape(params.feature_dims))

        self.weight_size = [features, features]
        self.kwargs = {'stride': 1, 'name': random_name('conv'), 'dilations': 1}

        if len(space_dims) == 1:
            self.kwargs['data_format'] = 'NWC'
            self.weight_size.append(kernel_size)
            self.input_size = [s.size for s in shape if s not in params.feature_dims] + [features]
            self.conv = tf.nn.conv1d
            input2d = self.input_size.copy()
            weight2d = self.weight_size.copy()
            input2d.insert(2, 1)
            weight2d.append(1)

            def back_filter(x, w, dy, **kwargs):
                x = tf.reshape(x, input2d)
                w = tf.reshape(w, weight2d)
                dy = tf.reshape(dy, input2d)
                out = tf1.nn.conv2d_backprop_filter(x, w, dy, **kwargs)
                return tf.reshape(out, self.input_size)

            def back_input(dy, w, **kwargs):
                w = tf.reshape(w, weight2d)
                dy = tf.reshape(dy, input2d)
                out = tf1.nn.conv2d_backprop_input(dy.shape, w, dy, **kwargs)
                return tf.reshape(out, self.input_size)

            self.filter_backprop = back_filter
            self.input_backprop = back_input
        elif space_dim_index == 0:
            self.kwargs['data_format'] = 'NHWC'
            self.weight_size.extend([kernel_size, 1])
            self.input_size = [batch, sizes[1], int(np.prod(sizes[2:len(space_dims)])), features]
            self.conv = tf.nn.conv2d
            self.filter_backprop = tf1.nn.conv2d_backprop_filter
            self.input_backprop = tf.nn.conv2d_transpose
        elif space_dim_index == len(space_dims) - 1:
            self.kwargs['data_format'] = 'NHWC'
            self.weight_size.extend([1, kernel_size])
            self.input_size = [batch, int(np.prod(sizes[1:len(space_dims) - 1])), sizes[len(space_dims)], features]
            self.conv = tf.nn.conv2d
            self.filter_backprop = tf1.nn.conv2d_backprop_filter
            self.input_backprop = tf.nn.conv2d_transpose
        else:
            self.kwargs['data_format'] = 'NDHWC'
            self.weight_size.extend([1, kernel_size, 1])
            self.input_size = [batch, int(np.prod(sizes[1:dim_index])), sizes[dim_index],
                               int(np.prod(sizes[dim_index + 1:len(space_dims)])), features]
            self.conv = tf.nn.conv3d
            self.filter_backprop = tf1.nn.conv3d_backprop_filter_v2
            self.input_backprop = tf.nn.conv3d_transpose
        self.kwargs['padding'] = 'SAME'
        if masked:
            self.kwargs['padding'] = [[w - 1, 0] for w in self.weight_size[2:]]

        fan_in = [mtf.Dimension(chr(i + ord('a')), w) for i, w in enumerate(self.weight_size[1:]) if w != 1]
        mtf_weight_size = params.feature_dims
        mtf_weight_size.extend(fan_in)
        super().__init__([x, _get_variable(params, mtf_weight_size, OrthogonalInit(params, mtf_weight_size, fan_in))],
                         name=random_name("conv_forward"))
        self._outputs = [mtf.Tensor(self, x.shape, x.dtype)]
        self.params = params

    def gradient(self, grad_ys):
        return ConvolutionFilterBackward(self).outputs

    def lower(self, lowering):
        mesh_impl = lowering.mesh_impl(self)

        def slicewise_fn(x, w):
            x = tf.reshape(x, self.input_size)
            w = tf.reshape(w, self.weight_size)
            out = self.conv(x, w, **self.kwargs)
            return tf.reshape(out, self.sizes)

        y = mesh_impl.slicewise(slicewise_fn, lowering.tensors[self.inputs[0]], lowering.tensors[self.inputs[1]])
        lowering.set_tensor_lowering(self.outputs[0], y)


class ConvolutionFilterBackward(mtf.Operation):
    def __init__(self, conv: ConvolutionForward):
        super().__init__(conv.inputs + conv.outputs, name=random_name("conv_backward"))
        self._outputs = conv.inputs
        self.conv = conv

    def lower(self, lowering):
        mesh_impl = lowering.mesh_impl(self)
        conv = self.conv

        def slicewise_fn(x, w, dy):
            x = tf.reshape(x, conv.input_size)
            w = tf.reshape(w, conv.weight_size)
            dy = tf.reshape(dy, conv.input_size)
            back_filter = conv.filter_backprop(x, w, dy, **conv.kwargs)
            back_input = conv.input_backprop(dy, w, **conv.kwargs)
            back_filter = tf.reshape(back_filter, conv.input_size)
            back_input = tf.reshape(back_input, conv.input_size)
            return back_input, back_filter

        dx, dw = mesh_impl.slicewise(slicewise_fn, *[lowering.tensors[self.inputs[i]] for i in range(3)])
        lowering.set_tensor_lowering(self.outputs[0], dx)
        lowering.set_tensor_lowering(self.outputs[1], dw)


def tf_softmax(x, masked, dim, dim_index, anonymous_dim_index):
    if masked:
        arange = tf.range(0, dim.size)
        msk = tf.reshape(arange, (1, dim.size)) > tf.reshape(arange, (dim.size, 1))
        msk = tf.cast(msk, x.dtype)
        msk = (msk * 3e38) * 2
        shape = [1] * len(x.shape)
        shape[dim_index] = dim.size
        shape[anonymous_dim_index] = dim.size
        msk = tf.reshape(msk, shape)
        x -= msk
    e = tf.exp(x - tf.reduce_max(x, anonymous_dim_index, True))
    return e / tf.reduce_sum(e, anonymous_dim_index, True)


class SoftmaxBackward(mtf.Operation):
    def __init__(self, x: mtf.Tensor, dy: mtf.Tensor, dim: mtf.Dimension, masked: bool):
        super().__init__([x, dy], name=random_name("softmax_backward"))
        self._outputs = [mtf.Tensor(self, x.shape, x.dtype)]
        self.dim = dim
        self.shape: mtf.Shape = x.shape
        self.masked = masked

    def lower(self, lowering):
        mesh_impl = lowering.mesh_impl(self)
        dim_index = self.shape.dims.index(self.dim)
        dim_index = self.shape.dims.index(self.dim)
        anonymous_dim_index = self.shape.dims.index(anonymize_dim(self.dim))
        masked = self.masked
        dim = self.dim

        def slicewise_fn(x, y):
            s = tf_softmax(x, masked, dim, dim_index, anonymous_dim_index)
            dims = ''.join(chr(ord('a') + i) for i in range(len(x.shape)))
            sdims = dims[:anonymous_dim_index] + 'z' + dims[anonymous_dim_index + 1:]
            return s * y - tf.einsum(f"{dims},{sdims},{sdims}->{dims}", s, s, y)

        y = mesh_impl.slicewise(slicewise_fn, lowering.tensors[self.inputs[0]], lowering.tensors[self.inputs[1]])
        lowering.set_tensor_lowering(self.outputs[0], y)


class SoftmaxForward(mtf.Operation):
    def __init__(self, x: mtf.Tensor, dim: mtf.Dimension, masked: bool):
        super().__init__([x], name=random_name("softmax_forward"))
        self._outputs = [mtf.Tensor(self, x.shape, x.dtype)]
        self.dim = dim
        self.shape: mtf.Shape = x.shape
        self.masked = masked

    def gradient(self, grad_ys):
        return SoftmaxBackward(self.inputs[0], grad_ys[0], self.dim, self.masked).outputs

    def lower(self, lowering):
        mesh_impl = lowering.mesh_impl(self)
        dim_index = self.shape.dims.index(self.dim)
        anonymous_dim_index = self.shape.dims.index(anonymize_dim(self.dim))
        masked = self.masked
        dim = self.dim

        def slicewise_fn(x):
            return tf_softmax(x, masked, dim, dim_index, anonymous_dim_index)

        y = mesh_impl.slicewise(slicewise_fn, lowering.tensors[self.inputs[0]])
        lowering.set_tensor_lowering(self.outputs[0], y)


def _get_attention_dim(params: ModelParameter, block_input: typing.Union[mtf.Tensor, mtf.Shape]) -> ATTENTION_DIM:
    if isinstance(block_input, mtf.Tensor):
        block_input = block_input.shape
    attention_dims = (block_input - params.feature_dims - params.intermediate)[1:]  # Ex: Shape[Sequence, Width, Height]
    idx = params.attention_idx % len(attention_dims)
    dim = attention_dims[idx]
    return ATTENTION_DIM(idx, dim)


def _get_variable(params: ModelParameter, shape: SHAPE, initializer: typing.Callable) -> mtf.Tensor:
    return scoped(random_name("get_variable"), mtf.get_variable, params.mesh, random_name("get_variable"),
                  deduplicate(shape), dtype=params.variable_dtype, initializer=initializer)


class OrthogonalInit(Initializer):
    def __init__(self, params: ModelParameter, shape: SHAPE, fan_in_dims: OPT_DIMS = None):
        if fan_in_dims is None:
            fan_in_dims = []
        self.params = params
        self.sizes = [d.size for d in shape]
        self.seed = random.randint(0, 2 ** 32)
        sizes = [d.size for d in mtf.Shape(shape) - fan_in_dims]
        features_used = feature_dims_used(params, shape)
        if fan_in_dims is None:
            if features_used:
                if shape.index(params.key_dim) == len(sizes) - 1:
                    fan_in = np.prod(sizes[:-2])
                else:
                    fan_in = np.prod([d.size for d in params.feature_dims])
            elif len(sizes) == 2:
                fan_in = sizes[0]
            else:
                raise ValueError(f"Shape: {shape}\nParams: {params}\nFeaturesUsed: {features_used}")
        else:
            fan_in = int(np.prod([d.size for d in fan_in_dims]))
        fan_out = np.prod(sizes) // fan_in
        self.transpose = transpose = fan_out > fan_in
        self.shape = (fan_out, fan_in) if transpose else (fan_in, fan_out)

    def __call__(self, shape, dtype=None, partition_info=None):
        q, r = gen_linalg_ops.qr(random_ops.random_normal(self.shape, dtype=tf.float32, seed=self.seed))
        q *= math_ops.sign(array_ops.diag_part(r))
        if self.transpose:
            q = array_ops.matrix_transpose(q)
        return tf.cast(array_ops.reshape(q, self.sizes) / self.params.n_blocks ** 0.5, dtype)


def _orthogonal_var(params: ModelParameter, shape: typing.Union[typing.List[mtf.Dimension], mtf.Shape],
                    fan_in_dims: OPT_DIMS = None) -> mtf.Tensor:
    shape = deduplicate(shape)
    return scoped("orthogonal_var", _get_variable, params, shape, OrthogonalInit(params, shape, fan_in_dims))


def _normal_var(params: ModelParameter, shape: SHAPE, stddev: float = 0.02, mean: float = 0.) -> mtf.Tensor:
    shape = deduplicate(shape)
    return scoped("normal_var", _get_variable, params, shape, tf.random_normal_initializer(stddev=stddev, mean=mean))


def _linear(params: ModelParameter, block_input: mtf.Tensor, old: typing.List[mtf.Dimension],
            new: typing.List[mtf.Dimension]) -> mtf.Tensor:
    return einsum([block_input, _orthogonal_var(params, old + new)],
                  deduplicate((block_input.shape - old).dims + new))


def _linear_to_features(params: ModelParameter, block_input: mtf.Tensor,
                        old: typing.Optional[typing.List[mtf.Dimension]] = None) -> mtf.Tensor:
    return _linear(params, block_input, default(old, params.feature_dims), params.feature_dims)


def _linear_from_features(params: ModelParameter, block_input: mtf.Tensor,
                          new: typing.Optional[typing.List[mtf.Dimension]] = None) -> mtf.Tensor:
    return _linear(params, block_input, params.feature_dims, default(new, params.intermediate))


def _communicating_linear(params: ModelParameter, block_input: mtf.Tensor):
    return _linear_to_features(params, block_input, params.intermediate)


def _embed(params: ModelParameter, shape: SHAPE) -> mtf.Tensor:
    return scoped("embed", _normal_var, params, shape, params.embedding_stddev)


def _all_mean(params: ModelParameter, block_input: mtf.Tensor, name_extras: typing.Tuple):
    return einsum([block_input,
                   one_hot(constant_scalar(params, _get_attention_dim(params, block_input).index / block_input.size),
                           params.head_dim)],
                  reduced_dims=[params.head_dim])


def compare_range(params: ModelParameter, dim0: mtf.Dimension, dim1: mtf.Dimension, comparison):
    with tf1.variable_scope(f"compare{dim0.name}_{dim1.name}"):
        return cast(comparison(mtf_range(params.mesh, dim0, tf.bfloat16),
                               mtf_range(params.mesh, dim1, tf.bfloat16)),
                    params.variable_dtype.activation_dtype)


def _attention(params: ModelParameter, block_input: mtf.Tensor, name_extras: typing.List[str]):
    idx, dim = _get_attention_dim(params, block_input)
    params.attention_idx += 1
    tmp = anonymize_dim(dim)
    base = activate(name_extras, _linear_from_features(params, block_input))
    linear = 'linear' in name_extras
    masked = idx in params.masked_attention_dimensions

    key = 0
    if 'embedded' in name_extras or 'context' in name_extras:
        key = _communicating_linear(params, base) * dim.size ** -0.5
    if 'embedded' in name_extras or 'positional' in name_extras:
        key += _embed(params, [dim] + params.feature_dims)
    val = _communicating_linear(params, base)
    qry = _communicating_linear(params, base)
    if 'activate_val' in name_extras:
        val = activate(name_extras, val)
    if 'activate_key' in name_extras:
        key = activate(name_extras, key)
    if 'activate_qry' in name_extras:
        qry = activate(name_extras, qry)
    val_dim = params.key_dim if linear else dim
    key = anonymize(key, dim)
    val = anonymize(val, val_dim)
    inputs = [qry, anonymize(key, [params.key_dim] * linear + [dim] * (masked or not linear))]
    if masked and linear:
        inputs.append(compare_range(params, dim, tmp, mtf.less_equal))
    if all(f'kernel_{k}' not in name_extras for k in ['softmax'] + list(ACTIVATIONS.keys())):
        return einsum(inputs + [val], output_shape=block_input.shape)
    lgt = einsum(inputs, reduced_dims=[dim if linear else params.key_dim])
    return einsum(SoftmaxForward(lgt, dim, masked).outputs + [val], block_input.shape)


def _rezero(params, block_input: mtf.Tensor, name_extras: typing.List[str]) -> mtf.Tensor:
    return block_input * _get_variable(params, [], tf.constant_initializer(0))


def _feed_forward(params: ModelParameter, block_input: mtf.Tensor, name_extras: typing.List[str]) -> mtf.Tensor:
    if 'group' in name_extras:
        intermediate = [params.head_dim,
                        anonymize_dim(params.key_dim, params.key_dim.size * params.group_linear_factor)]
    else:
        intermediate = params.intermediate

    def _from_feat():
        return _linear_from_features(params, block_input, intermediate)

    mid = activate(name_extras, _from_feat())
    if 'glu' in name_extras or 'glu_add' in name_extras:
        mid *= sigmoid(_from_feat())
    if 'glu_add' in name_extras:
        mid += activate(name_extras, _from_feat())
    return _linear_to_features(params, mid, intermediate)


def _norm(params: ModelParameter, block_input: mtf.Tensor, name_extras: typing.List[str]) -> mtf.Tensor:
    normalized_shape = block_input.shape - [params.key_dim]
    if 'instance' not in name_extras:
        normalized_shape = normalized_shape - [_get_attention_dim(params, block_input).dim]
    if 'group' not in name_extras:
        normalized_shape = normalized_shape - [params.head_dim]
    if 'mean' in name_extras:
        block_input -= reduce_mean(block_input, output_shape=normalized_shape)
    scale = []
    if 'std' in name_extras:
        scale.append(rsqrt(1e-6 + einsum([block_input, block_input,
                                          constant_scalar(params, normalized_shape.size / block_input.size)],
                                         output_shape=normalized_shape)))
    if 'scale' in name_extras:
        scale.append(_normal_var(params, params.feature_dims, mean=1))
    if scale:
        block_input = mtf.einsum([block_input] + scale, output_shape=block_input.shape)
    if 'shift' in name_extras:
        block_input += _normal_var(params, params.feature_dims, mean=0)
    return block_input


def _activate(params: ModelParameter, block_input: mtf.Tensor, name_extras: typing.List[str]):
    return activate(name_extras, block_input)


def _convolution(params: ModelParameter, block_input: mtf.Tensor, name_extras: typing.List[str]):
    idx, dim = _get_attention_dim(params, block_input)
    convolution_size = 16
    if len(name_extras) > 0 and name_extras[-1].isdigit():
        convolution_size = int(name_extras[-1])
    return ConvolutionForward(params, block_input, dim, convolution_size,
                              idx in params.masked_attention_dimensions).outputs[0]


LAYER_FUNCTIONS = {'feed_forward': _feed_forward,
                   'attention':    _attention,
                   'norm':         _norm,
                   'rezero':       _rezero,
                   'embed':        _embed,
                   'all_mean':     _all_mean,
                   'activation':   _activate,
                   'convolution':  _convolution
                   }


def _block_part_fn(params: ModelParameter, block_part_config: BlockConfig, block_input: mtf.Tensor,
                   name_prefix: str = 'block') -> mtf.Tensor:
    out = block_input
    with tf1.variable_scope(random_name(f"{name_prefix}_")):
        for layer in block_part_config.layer:
            name, *extras = layer.split('-')
            out = scoped(name, LAYER_FUNCTIONS[name], params, out, extras)

        if not block_part_config.use_revnet and block_part_config.skip:
            out += block_input

    return out


class RevGradOp(mtf.Operation):
    """Operation to implement custom gradients.

    See comments on custom_gradient() below.
    """

    def __init__(self, params, block_config, x1, x1_backwards, x2, x2_backwards, index):
        graph: mtf.Graph = x1.graph
        prev_ops = len(graph.operations)
        y1 = x1 + _block_part_fn(params, block_config, x2, index)
        fn_outputs = [x2, x2_backwards, y1, x1_backwards]
        forward_operations = graph.operations[prev_ops:]
        new_outputs = set()
        new_inputs = set()
        for op in forward_operations:
            new_inputs.update(set(op.inputs))
            if not isinstance(op, mtf.Variable):
                new_outputs.update(set(op.outputs))
        explicit_inputs = [x1, x1_backwards, x2, x2_backwards]
        variables = [t for t in list(new_inputs - new_outputs - set(explicit_inputs)) if t.dtype.is_floating]
        super(RevGradOp, self).__init__(explicit_inputs + variables + fn_outputs, x1.mesh,
                                        random_name("custom_gradient"))
        # Make sure no one uses the internals of this function, since the gradients
        #  will probably not work correctly.
        for t in new_outputs - set(fn_outputs):
            t.usable = False

        self._graph: mtf.Graph = x1.graph
        self._x2: mtf.Tensor = x2
        self._y1: mtf.Tensor = y1
        self._variables: typing.List[mtf.Variable] = variables
        self._fn_outputs: typing.List[mtf.Tensor] = fn_outputs
        self._outputs: typing.List[mtf.Tensor] = [mtf.Tensor(self, x.shape, x.dtype, index=i)
                                                  for i, x in enumerate(fn_outputs)]
        self._forward_operations = forward_operations[:-1]

    def lower(self, lowering):
        for fn_output, output in zip(self._fn_outputs, self._outputs):
            lowering.set_tensor_lowering(output, lowering.tensors[fn_output])

    def gradient(self, grad_ys, params: typing.Optional[typing.List[mtf.Operation]] = None):
        dy2, dy2_backwards, dy1, dy1_backwards = grad_ys
        x2 = self._x2 if dy2_backwards is None else dy2_backwards
        f_again_ops, mapping = self._graph.clone_operations(self._forward_operations, {self._x2: x2})
        fx2 = mapping[self._forward_operations[-1].outputs[0]]
        # figure out what Tensors are downstream of xs
        downstream = set([x2] + self._variables)
        for op in f_again_ops:
            if op.has_gradient and set(op.inputs) & downstream:
                downstream |= set(op.outputs)
        tensor_to_gradient = {fx2: dy1}
        if params is None:
            yield dy1
            yield (self._y1 if dy1_backwards is None else dy1_backwards) - fx2
            with tf1.variable_scope(fx2.graph.captured_variable_scope):
                for op in f_again_ops[::-1]:
                    grad_outputs = [tensor_to_gradient.get(out) for out in op.outputs]
                    if not op.has_gradient or not any(grad_outputs) or not set(op.inputs) & downstream:
                        continue
                    with tf1.variable_scope(op.name + "/revnet/gradients"):
                        for inp, grad in zip(op.inputs, op.gradient(grad_outputs)):
                            if inp not in downstream or grad is None:
                                continue
                            if inp in tensor_to_gradient:
                                tensor_to_gradient[inp] += grad
                            else:
                                tensor_to_gradient[inp] = grad
            yield dy2 + tensor_to_gradient[x2]
            yield x2
            yield from (tensor_to_gradient.get(x) for x in self._variables)
            return
        tensor_to_gradient = {fx2: [0, 0, dy1]}
        yield params[0], dy1
        yield params[1], (self._y1 if dy1_backwards is None else dy1_backwards) - fx2
        yield params[3], x2
        with tf1.variable_scope(fx2.graph.captured_variable_scope):
            for op in f_again_ops[::-1]:
                grad_outputs = []
                for out in op.outputs:
                    grad = tensor_to_gradient.get(out)
                    if grad is None:
                        grad_outputs.append(None)
                        continue
                    grad_outputs.append(grad[2])
                    grad[0] += 1
                    if grad[0] == len(grad[2].operation.inputs):
                        del tensor_to_gradient[out]
                if not op.has_gradient or not any(grad_outputs) or not set(op.inputs) & downstream:
                    continue
                for inp, grad in zip(op.inputs, op.gradient(grad_outputs)):
                    if inp not in downstream or grad is None:
                        continue
                    if inp in tensor_to_gradient:
                        grad_list = tensor_to_gradient[inp]
                        grad_list[1] += 1
                        with tf1.variable_scope(op.name + "/revnet/gradients"):
                            grad_list[2] += grad
                    else:
                        tensor_to_gradient[inp] = grad_list = [0, 1, grad]
                    if len(inp.operation.outputs) != grad_list[1]:
                        continue
                    if inp not in self._variables:
                        continue
                    yield params[4 + self._variables.index(inp)], grad_list[2]
        yield params[2], dy2 + tensor_to_gradient[x2][2]


def _default_ones(params: ModelParameter, inp: typing.Optional[mtf.Tensor]) -> mtf.Tensor:
    return cast(default(inp, ones(params.mesh, [], params.variable_dtype.activation_dtype)),
                params.variable_dtype.activation_dtype)


def build(params: ModelParameter,
          vid: typing.Optional[mtf.Tensor],
          cat_msk_src: typing.Optional[mtf.Tensor],
          cat_msk_tgt: typing.Optional[mtf.Tensor],
          txt_src: typing.Optional[mtf.Tensor],
          txt_tgt: typing.Optional[mtf.Tensor],
          vid_msk_src: typing.Optional[mtf.Tensor],
          vid_msk_tgt: typing.Optional[mtf.Tensor],
          txt_msk: typing.Optional[mtf.Tensor],
          ) -> typing.Tuple[mtf.Tensor, typing.List, mtf.Tensor, typing.Optional[mtf.Tensor],
                            mtf.Tensor, mtf.Tensor, mtf.Tensor]:
    """
    Build Mesh Tensorflow graph of a model given parameters previously inserted.
    The model slices the video input itself (to save on TPU CPU <--> TPU Core bandwidth), but needs both
    text source and text target.
    :param params: Instance of ModelParameter for which to build the graph
    :param vid: Optional Video to attend over, length=(context+1)
    :param cat_msk_src: Optional mask for zero frames
    :param cat_msk_tgt: Optional mask to remove loss for certain video frames
    :param txt_src: Optional tokenized text source, will be embedded
    :param txt_tgt: Optional tokenized text target, required when source is given
    :param vid_msk_src: Optional mask for zero frames
    :param vid_msk_tgt: Optional mask to remove loss for certain video frames
    :param txt_msk: Optional mask to remove loss for certain token positions
    :return: (Generated Video, Total Loss, Video Loss, Token Loss)
    """
    with mtf.utils.outside_all_rewrites(), tf1.variable_scope(params.model_mode):
        cat_msk_src = _default_ones(params, cat_msk_src)
        cat_msk_tgt = _default_ones(params, cat_msk_tgt)
        vid_msk_src = _default_ones(params, vid_msk_src)
        vid_msk_tgt = _default_ones(params, vid_msk_tgt)
        txt_msk = _default_ones(params, txt_msk)
        if vid is not None and not params.use_discrete_video_loss:
            vid = mtf.cast(vid, params.variable_dtype.activation_dtype)

        video_loss: typing.Union[int, mtf.Tensor] = 0
        token_loss: typing.Union[int, mtf.Tensor] = 0
        frame_out: typing.Union[int, mtf.Tensor] = 0
        token_out: typing.Union[int, mtf.Tensor] = 0

        spatial_ctx: mtf.Dimension = txt_tgt.shape[-2] if params.use_language else vid.shape[2]

        if params.use_video and params.input_dropout > 0:
            vid = dropout(vid, rate=params.input_dropout)
        if params.use_video:
            context_dimension = vid.shape[1]
            input_features = vid.shape[-1:]
            tgt = slice(vid, 1, context_dimension.size, context_dimension)
            src = slice(vid, 0, context_dimension.size - 1, context_dimension)

            if params.use_discrete_video_loss:
                src = mtf.cast(src, params.variable_dtype.activation_dtype) / (params.color_quantization_value - 1)

                tgt = mtf.reshape(tgt, new_shape=mtf.Shape([params.batch_dim,
                                                            params.sequence_per_head_dim,
                                                            params.head_dim]
                                                           + tgt.shape[2:]))

            src = src * vid_msk_src + _embed(params, shape=vid.shape[2:]) * (1 - vid_msk_src)
            src = src * cat_msk_src + _embed(params, shape=vid.shape[2:]) * (1 - cat_msk_src)

            src = _linear_to_features(params, src, input_features)

            for config_idx, config in enumerate(params.input_block_config):
                src = _block_part_fn(params, config, src, f'vid_inp{config_idx}')

        # Language embedding and initial feed forward.
        if params.use_language:
            txt = einsum([_embed(params, [params.head_dim, params.vocab_dim] + params.intermediate),
                          *head_embed(params, txt_src)], reduced_dims=[params.vocab_dim, params.head_dim])

            if params.input_dropout > 0:
                txt = dropout(txt, rate=params.input_dropout)

            txt = _linear_to_features(params, txt, [txt_tgt.shape[-1]] + params.intermediate)

            for config_idx, config in enumerate(params.input_block_config):
                txt = _block_part_fn(params, config, txt, f'lang_inp{config_idx}')

        if params.use_video and params.use_language:
            src = concat([src, txt], spatial_ctx)
        elif not params.use_video:
            src: mtf.Tensor = txt

        with tf1.variable_scope('body'):
            if params.use_initial_position_embedding:
                for dim in (src.shape - params.feature_dims).dims[1:]:
                    src += _embed(params, [dim] + params.feature_dims)

            if params.use_revnet:
                out = (src, None, src, None)

                def _layer_builder(block_input: typing.Tuple[mtf.Tensor, mtf.Tensor, mtf.Tensor, mtf.Tensor],
                                   block_config: BlockConfig, index: int):
                    x1, x1_backwards, x2, x2_backwards = block_input
                    if x1_backwards is None:
                        x1_backwards = zeros_like(x1)
                    if x2_backwards is None:
                        x2_backwards = zeros_like(x2)
                    return RevGradOp(params, block_config, x1, x1_backwards, x2, x2_backwards, str(index)).outputs
            else:
                out = src

                def _layer_builder(block_input: mtf.Tensor, block_config: BlockConfig, index: int):
                    return mtf.recompute_grad(lambda x: _block_part_fn(params, block_config, x, str(index)),
                                              [block_input])

            for i in range(params.n_blocks):
                for block_part in params.block_config:
                    out = _layer_builder(out, block_part, i)

            if params.use_revnet:
                out = out[0] + out[2]

        if params.use_language:
            token_out = slice(out, 0, params.language_token_patch, spatial_ctx)

            for config_idx, config in enumerate(params.output_block_config):
                token_out = _block_part_fn(params, config, token_out, f'lang_out{config_idx}')

            token_out = _linear_from_features(params, token_out, [txt_tgt.shape[-1]] + params.vocab_dims)

        if params.use_video:
            frame_out = slice(out, params.language_token_patch * params.use_language, out.shape[2].size, spatial_ctx)

            for config_idx, config in enumerate(params.output_block_config):
                frame_out = _block_part_fn(params, config, frame_out, f'vid_out{config_idx}')

            if params.use_discrete_video_loss:

                features_dim = mtf.Dimension("features", frame_out.shape[-1].size * frame_out.shape[-2].size)
                frame_out = mtf.reshape(frame_out, frame_out.shape[:-2] + [features_dim])
                frame_out = mtf.reshape(frame_out,
                                        [params.batch_dim, params.sequence_per_head_dim, params.head_dim]
                                        + frame_out.shape[2:])

<<<<<<< HEAD
                frame_out = _linear(params, frame_out, [features_dim], vid.shape[-1:] + [params.discrete_color_dim])
=======
                frame_out = _linear(params, frame_out, old=[features_dim],
                                                       new=[vid.shape[-1], params.discread_color_dim])
>>>>>>> e669de7e

            else:
                frame_out = sigmoid(_linear_from_features(params, frame_out, vid.shape[-1:]))

        loss_list = []
        accuracy = None

        if params.use_language:
            reduced_shape = token_out.shape - params.vocab_dims
            max_logit = reduce_max(mtf.stop_gradient(token_out), output_shape=reduced_shape)
            msk = txt_msk * cat_msk_tgt * (1 / txt_tgt.size)
            token_loss = einsum([log(reduce_sum(exp(token_out - max_logit), output_shape=reduced_shape)), msk],
                                output_shape=[])
            token_loss += einsum([token_out, *head_embed(params, txt_tgt), constant_scalar(params, -1), msk],
                                 output_shape=[])
            token_loss += einsum([max_logit, msk], output_shape=[])
            loss_list.append(token_loss)

            if txt_msk is not None:
                token_loss = einsum([constant_scalar(params, txt_msk.size), reciprocal(reduce_sum(txt_msk)),
                                     constant_scalar(params, cat_msk_tgt.size), reciprocal(reduce_sum(cat_msk_tgt)),
                                     mtf.stop_gradient(token_loss)], output_shape=[])

            if params.calc_accuracy:
                accuracy = einsum([cast(mtf.equal(head_argmax(mtf.stop_gradient(token_out), params.vocab_dims), txt_tgt),
                                        params.variable_dtype.activation_dtype), msk],
                                  output_shape=[])

        if params.use_video:

            if params.use_discrete_video_loss:

                mak_per_head_shape = mtf.Shape([params.batch_dim, params.sequence_per_head_dim, params.head_dim])
                _vid_msk_tgt = mtf.reshape(vid_msk_tgt, new_shape=mak_per_head_shape)
                _cat_msk_tgt = mtf.reshape(cat_msk_tgt, new_shape=mak_per_head_shape)

                video_size = constant_scalar(params, 1 / tgt.size)
                video_target = one_hot(tgt, params.discrete_color_dim, dtype=params.variable_dtype.activation_dtype)
                video_loss = einsum([reduce_logsumexp(frame_out, reduced_dim=params.discrete_color_dim), video_size,
                                     _vid_msk_tgt, _cat_msk_tgt], output_shape=[params.head_dim])
                video_loss += einsum([frame_out, video_target, video_size, constant_scalar(params, -1),
                                      _vid_msk_tgt, _cat_msk_tgt], output_shape=[params.head_dim])
                video_loss = reduce_sum(video_loss, output_shape=[])

            else:
                size = constant_scalar(params, 1 / frame_out.size)
                out = frame_out - tgt
                video_loss: mtf.Tensor = einsum([out, vid_msk_tgt, cat_msk_tgt, size, sign(out)], output_shape=[])

            loss_list.append(video_loss)

            if vid_msk_tgt is not None:
                video_loss = einsum([constant_scalar(params, vid_msk_tgt.size), reciprocal(reduce_sum(vid_msk_tgt)),
                                     constant_scalar(params, cat_msk_tgt.size), reciprocal(reduce_sum(cat_msk_tgt)),
                                     mtf.stop_gradient(video_loss)], output_shape=[])
        params.layer_idx = 0

        return add_n(loss_list), loss_list, video_loss, accuracy, token_loss, frame_out, token_out<|MERGE_RESOLUTION|>--- conflicted
+++ resolved
@@ -662,12 +662,7 @@
                                         [params.batch_dim, params.sequence_per_head_dim, params.head_dim]
                                         + frame_out.shape[2:])
 
-<<<<<<< HEAD
-                frame_out = _linear(params, frame_out, [features_dim], vid.shape[-1:] + [params.discrete_color_dim])
-=======
-                frame_out = _linear(params, frame_out, old=[features_dim],
-                                                       new=[vid.shape[-1], params.discread_color_dim])
->>>>>>> e669de7e
+                frame_out = _linear(params, frame_out, [features_dim], [vid.shape[-1], params.discrete_color_dim])
 
             else:
                 frame_out = sigmoid(_linear_from_features(params, frame_out, vid.shape[-1:]))
