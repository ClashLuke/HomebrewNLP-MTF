"""
"Sub Main" that contains one function to start the training loop.
"""

import argparse
import json
import re
from functools import partial

import mesh_tensorflow as mtf
import numpy as np
import tensorflow.compat.v1 as tf
from tensorflow.compat.v1 import tpu
from tensorflow.python.ops import summary_ops_v2 as summary
from tensorflow.python.tpu.device_assignment import device_assignment
<<<<<<< HEAD
from tensorflow.python.tpu.topology import Topology
=======
from tensorflow_estimator.python.estimator import estimator as estimator_lib
>>>>>>> cbca8a5d

from .dataclass import ModelParameter
from .eval import gen_sample_fn
from .inputs import dataset, gpt_neo_input
from .train import computation_func


def main(args: argparse.Namespace) -> None:
    """
    Given previously captured arguments, this function runs the following steps (in order):
    * Load given session_config
    * initialize data loader
    * create model graph
    * start training loop.
    :param args: argparse arguments from the parent main function
    :return: None
    """
    # Setup logging
    model_path = args.model if args.model.endswith(".json") else f"session_configs/{args.model}.json"
    with open(model_path) as f:
        params = json.load(f)
    params = ModelParameter(params)
    # Read params of model

    current_step = int(estimator_lib._load_global_step_from_checkpoint_dir(params.model_path))

    # Fetch appropriate input functions
    if params.model_mode == 'jannet':
        input_fn = partial(dataset, params=params, step=0, train=args.run_mode == 'train')
    elif params.model_mode == 'gpt':
        input_fn = partial(gpt_neo_input, params=params, step=0, eval=False)

        # Set params for text only GPT mode.
        params.use_language = True
        params.use_video = False

    else:
        raise ValueError(f"model_mode need to be 'jannet' or 'gpt' {params.model_mode}, "
                         "is a not supported option.")

    # Add to params: auto_layout, auto_layout_and_mesh_shape, use_tpu, num_cores
    mesh_shape = mtf.convert_to_shape(params.mesh_shape)
    params.num_cores = mesh_shape.size
    params.use_tpu = True if not args.tpu is None else False
    params.gpu_ids = args.gpu_ids
    # Expand attention types param
    params.predict = args.predict

    '''
    if args.dry:
        inp = {'token_x': tf.zeros([1]), 'token_y': tf.zeros([1]), 'frame': tf.zeros([1]), 'vid_msk': tf.zeros([1]),
               'tkn_msk': tf.zeros([1])
               }
        get_model_fn(params)(inp)
        return
    '''

    mtf_mesh_shape = mtf.convert_to_shape(params.mesh_shape)
    params.layout_rules = mtf.convert_to_layout_rules(params.layout)

    tpu_cluster_resolver = tf.distribute.cluster_resolver.TPUClusterResolver(args.tpu)
    session_config = tf.ConfigProto()
    session_config.allow_soft_placement = True
    tpu_cluster_spec = tpu_cluster_resolver.cluster_spec()

    if tpu_cluster_spec:
        session_config.cluster_def.CopyFrom(tpu_cluster_spec.as_cluster_def())

    with tf.Graph().as_default():

        with tf.Session(target=tpu_cluster_resolver.master(), config=session_config) as sess:
            tf.tpu.experimental.initialize_tpu_system(tpu_cluster_resolver)

            all_devices = sess.list_devices()

            cpus = []
            for d in all_devices:
                if d.device_type == 'CPU':
                    cpus += [re.sub('device:CPU', 'cpu', d.name)]

            cpu_devices = []
            for c in cpus:
                m = re.match('/job:(.*)/replica:(.*)/task:(.*)/.*', c)
                cpu_devices.append((m.group(1), int(m.group(2)), int(m.group(3)), c))

            cpu_devices = [_[3] for _ in sorted(cpu_devices)]
            params.cpu_devices = [n for n in cpu_devices if 'coordinator' not in n]

            topology = sess.run(tpu.initialize_system())
            topo_object = Topology(serialized=topology)

            params.num_cores = int(np.prod(topo_object.mesh_shape))
            params.num_hosts = int(topo_object.num_tasks)
            params.num_cores_per_host = int(params.num_cores // params.num_hosts)
            assert params.num_cores_per_host == int(topo_object.num_tpus_per_task)

            params.d_assignment = device_assignment(topology, num_replicas=params.num_cores,
                                                    computation_shape=[1, ] * mtf.utils.topology_rank(topology))

            params.mesh_impl = mtf.simd_mesh_impl.SimdMeshImpl(mtf_mesh_shape, params.layout_rules,
                                                               None, params.d_assignment)

        if args.run_mode == 'train':
            summary_writer = summary.create_file_writer(params.model_path)
            with summary_writer.as_default(), (summary.always_record_summaries()):

<<<<<<< HEAD
                computation_func(params,
                                 input_fn,
                                 session_config,
                                 tpu_cluster_resolver,
                                 [lambda x: print(f"Current step: {x}")] * params.debug_train_step,
                                 run_mode=args.run_mode)
=======
                computation = computation_func(params,
                                               input_fn,
                                               session_config,
                                               tpu_cluster_resolver,
                                               run_mode=args.run_mode,
                                               current_step=current_step)

                for _current_step in computation:
                    print('current_step:', _current_step)

                tf.logging.info('finished.')
>>>>>>> cbca8a5d

        else:  # run_mode == 'sample'
            computation_func(params,
                             input_fn,
                             session_config,
                             tpu_cluster_resolver,
                             [gen_sample_fn(params)],
                             run_mode=args.run_mode)
    tf.logging.info('finished.')

    with tf.Session(target=tpu_cluster_resolver.get_master(), config=session_config) as sess:
        sess.run(tpu.shutdown_system())<|MERGE_RESOLUTION|>--- conflicted
+++ resolved
@@ -13,11 +13,8 @@
 from tensorflow.compat.v1 import tpu
 from tensorflow.python.ops import summary_ops_v2 as summary
 from tensorflow.python.tpu.device_assignment import device_assignment
-<<<<<<< HEAD
 from tensorflow.python.tpu.topology import Topology
-=======
 from tensorflow_estimator.python.estimator import estimator as estimator_lib
->>>>>>> cbca8a5d
 
 from .dataclass import ModelParameter
 from .eval import gen_sample_fn
@@ -123,28 +120,13 @@
         if args.run_mode == 'train':
             summary_writer = summary.create_file_writer(params.model_path)
             with summary_writer.as_default(), (summary.always_record_summaries()):
-
-<<<<<<< HEAD
                 computation_func(params,
                                  input_fn,
                                  session_config,
                                  tpu_cluster_resolver,
                                  [lambda x: print(f"Current step: {x}")] * params.debug_train_step,
-                                 run_mode=args.run_mode)
-=======
-                computation = computation_func(params,
-                                               input_fn,
-                                               session_config,
-                                               tpu_cluster_resolver,
-                                               run_mode=args.run_mode,
-                                               current_step=current_step)
-
-                for _current_step in computation:
-                    print('current_step:', _current_step)
-
-                tf.logging.info('finished.')
->>>>>>> cbca8a5d
-
+                                 run_mode=args.run_mode,
+                                 current_step=current_step)
         else:  # run_mode == 'sample'
             computation_func(params,
                              input_fn,
