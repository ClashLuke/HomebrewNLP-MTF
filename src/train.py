"""
Contains functions to create a training loop and log its outputs to tensorboard
"""
import collections
import json
import time
import typing

import jsonpickle
import mesh_tensorflow as mtf
import numpy as np
import tensorflow as tf
from tensorflow.python.data.experimental.ops.distribute_options import AutoShardPolicy
from tensorflow.python.framework import ops
from tensorflow.python.ops import summary_ops_v2 as summary, variables
from tensorflow.python.tpu import tpu, tpu_feed
from tensorflow.python.tpu.ops import tpu_ops
from tensorflow.python.training import checkpoint_management

from .dataclass import ModelParameter
from .model import build
from .mtf_wrapper import constant_scalar, log
from .optimizers import get_optimizer
from .utils_core import color_print
<<<<<<< HEAD
from .utils_mtf import concat, pad, slice, to_fp32, weighted_add, anonymize, head_argmax, replace_dim
=======
from .utils_mtf import concat, pad, slice, to_fp32, weighted_add
>>>>>>> 83f2aaf0

tf1 = tf.compat.v1
Dataset = tf1.data.Dataset


class CheckpointLoaderHook(tf.estimator.SessionRunHook):
    """Load checkpoint right after the session started."""

    def __init__(self, checkpoint_dir):
        self.checkpoint_dir = checkpoint_dir

    def after_create_session(self, session, coord):
        saver_collection = tf1.get_collection(tf1.GraphKeys.SAVERS)
        if saver_collection:
            check_point = tf.train.latest_checkpoint(self.checkpoint_dir)
            if check_point:
                saver_collection[0].restore(session, check_point)


def add_summary(tf_loss, value, global_step):
    """Add all summaries."""

    def _host_loss_summary(local_tf_loss, local_value, local_global_step):
        """Add summary.scalar in host side."""
        gs = tf.cast(local_global_step, tf.int64)
        with tf.control_dependencies([summary.scalar(key, local_value[key], step=gs) for key in local_value.keys()]):
            return tf.identity(local_tf_loss)

    # Cast the global step to tf.int32, since
    # outside_compilation does not support tf.int64.
    return tpu.outside_compilation(_host_loss_summary, tf_loss, value, tf.cast(global_step, tf.int32))


def add_histogram(tf_loss, value, global_step):
    """Add all summaries."""

    def _host_loss_summary(local_tf_loss, local_value, local_global_step):
        """Add summary.scalar in host side."""
        gs = tf.cast(local_global_step, tf.int64)
        with tf.control_dependencies([summary.histogram(key, local_value[key], step=gs) for key in local_value.keys()]):
            return tf.identity(local_tf_loss)

    # Cast the global step to tf.int32, since
    # outside_compilation does not support tf.int64.
    return tpu.outside_compilation(_host_loss_summary, tf_loss, value, tf.cast(global_step, tf.int32))


def _import_tensor(params, tensor, shape, name):
    return mtf.import_laid_out_tensor(params.mesh, params.mesh_impl.LaidOutTensor([tensor]), shape, name)


def computation_func(params: ModelParameter, input_fn: typing.Callable,
                     session_config, cluster_resolver, callback_fns, query_input_fns=None):
    # TODO(Lucas): move tf dataset to iterator/queue
    # TODO(Lucas): clean up code + optimize
    host_id_to_tf_device = "/job:worker/task:{:d}/device:CPU:0"
    hooks = []
    output_shapes = []
    tf.config.optimizer.set_experimental_options(params.tensorflow_optimization_settings)

    def _model_fn(*args):
        manual_global_step = tf1.get_variable("manual_global_step", [], tf.int64, initializer=tf.zeros_initializer(),
                                              trainable=False,
                                              aggregation=variables.VariableAggregation.ONLY_FIRST_REPLICA)
        # Construct mtf graph + mesh from params
        graph = mtf.Graph()

        # Build mtf mesh object
        params.mesh = mtf.Mesh(graph, "mesh", mtf.utils.BalancedVariablePlacer(params.cpu_devices))

        def _base_model_fn(*args):

            if params.macro_batching > 1 and params.train:
                loop_idx, prev_loss, *args = args
                args = list(args)[log_len:]
                inp_args = args.copy()

                for _inp_idx, _inp in enumerate(args):
                    slice_shape = [loop_idx] + [0 for _ in range(len(_inp.shape) - 1)]
                    size_shape = list(_inp.shape)
                    size_shape[0] = params.train_batch_size // params.batch_splits

                    args[_inp_idx] = tf.slice(_inp, slice_shape, size_shape)

            # Build mtf_features & seq length dict for getting number of microbatches
            # We need to pack inputs into a dict to pass into serialize_training_step
            # params.mode = mode

            frame_input = None
            cat_mask_src = None
            cat_mask_tag = None
            token_x_input = None
            token_y_input = None
            frame_mask_src = None
            frame_mask_tag = None
            token_mask = None
            initial_pos = None
            sampling_temperature = None
            end_iterations = None

            start_time = time.time()
            color_print(params, "Building Mesh-TensorFlow graph...")
            if params.use_video:
                frame_input = _import_tensor(params, args[0], params.frame_input_shape, "frame_input")
                cat_mask_src = _import_tensor(params, args[1], params.frame_mask_shape, "cat_mask_x")
                cat_mask_tag = _import_tensor(params, args[2], params.frame_mask_shape, "cat_mask_y")
                frame_mask_src = _import_tensor(params, args[3], params.frame_mask_shape, "vid_msk_src")
                frame_mask_tag = _import_tensor(params, args[4], params.frame_mask_shape, "vid_msk_tgt")

                if params.use_language:
                    token_x_input = _import_tensor(params, args[5], params.token_dim_shape, "tkn_src")
                    token_y_input = _import_tensor(params, args[6], params.token_dim_shape, "tkn_tgt")
                    token_mask = _import_tensor(params, args[7], params.token_dim_shape, "txt_msk")

            else:  # params.use_language
                token_x_input = _import_tensor(params, args[0], params.token_dim_shape, "tkn_src")
                token_y_input = _import_tensor(params, args[1], params.token_dim_shape, "tkn_tgt")

                if not query_input_fns is None:
                    initial_pos_dim = mtf.Dimension("_initial_pos_dim", 1)
                    initial_pos = _import_tensor(params, args[2], mtf.Shape([initial_pos_dim]), "initial_pos")
                    initial_pos = mtf.reduce_sum(initial_pos, output_shape=[])
                    sampling_temperature = _import_tensor(params, args[3], mtf.Shape([initial_pos_dim]), "temperature")
                    sampling_temperature = mtf.reduce_sum(sampling_temperature, output_shape=[])
                    end_iterations = _import_tensor(params, args[4], mtf.Shape([initial_pos_dim]), "end_iterations")
                    end_iterations = mtf.reduce_sum(end_iterations, output_shape=[])

            if params.train or not params.use_autoregressive_sampling:
                loss, loss_list, video_loss, accuracy, token_loss, frame_out, token_out = build(params,
                                                                                                frame_input,
                                                                                                cat_mask_src,
                                                                                                cat_mask_tag,
                                                                                                token_x_input,
                                                                                                token_y_input,
                                                                                                frame_mask_src,
                                                                                                frame_mask_tag,
                                                                                                token_mask)
            else:
                if params.use_video:
                    # todo: fix token shift for video (Jan).
                    tkn_per_frame = mtf.Dimension("language_token_per_frame",
                                                  params.language_token_per_frame)
                    shape = [params.batch_dim, params.sequence_dim, tkn_per_frame, params.vocab_dim]
                    steps = params.time_patch_size

                    def body_fn(position, token_x_input, token_y_input, frame_input,
                                frame_mask_src, frame_mask_tag, token_mask, *states):

                        _, _, _, _, _, frame_out, token_out = build(params,
                                                                    frame_input,
                                                                    mtf.ones(params.mesh, [], tf.float32),
                                                                    mtf.ones(params.mesh, [], tf.float32),
                                                                    token_x_input,
                                                                    token_y_input,
                                                                    frame_mask_src,
                                                                    frame_mask_tag,
                                                                    token_mask)

                        frame_input = weighted_add(pad(frame_out, params.sequence_dim, (0, 1)), frame_input,
                                                   mtf.one_hot(position, params.frame_input_sequence, dtype=tf.float32))

                        if params.use_language:
                            one_hot_sequence = mtf.one_hot(position, params.sequence_dim, dtype=tf.float32)
                            token_out = mtf.argmax(mtf.reshape(token_out, new_shape=shape), params.vocab_dim)
                            padding_token = to_fp32(mtf.equal(token_out, params.padding_token))

                            token_x_input = weighted_add(mtf.reshape(token_out, new_shape=params.token_dim_shape),
                                                         token_x_input,
                                                         mtf.one_hot(position, params.sequence_dim, dtype=tf.int32))

                            token_pad = mtf.less_equal(mtf.range(params.mesh, tkn_per_frame, dtype=tf.float32),
                                                       to_fp32(mtf.argmax(padding_token, reduced_dim=tkn_per_frame)),
                                                       output_shape=token_out.shape)

                            token_mask = weighted_add(
                                mtf.reshape(to_fp32(token_pad), new_shape=params.token_dim_shape),
                                to_fp32(token_mask), one_hot_sequence)

                            frame_pad = to_fp32(
                                mtf.greater(mtf.reduce_sum(padding_token, reduced_dim=tkn_per_frame), 0))
                            token_x_input = weighted_add(frame_pad, to_fp32(token_x_input), one_hot_sequence)

                            token_x_input = mtf.cast(token_x_input, dtype=tf.int32)

                        return position + 1, token_x_input, token_y_input, frame_input, frame_mask_src, \
                               frame_mask_tag, token_mask

                    if token_mask is not None:
                        token_mask = to_fp32(token_mask)
                    if frame_mask_src is not None:
                        frame_mask_src = to_fp32(frame_mask_src)
                    if frame_mask_tag is not None:
                        frame_mask_tag = to_fp32(frame_mask_tag)

                    while_loop_inputs = [mtf.zeros(params.mesh, [], tf.int32) + params.initial_autoregressive_position,
                                         token_x_input, token_y_input, frame_input, frame_mask_src, frame_mask_tag,
                                         token_mask]

                else:  # -> params.use_language
                    def body_fn(position, token_x, token_y, sampling_temperature, *states):
                        _, _, _, _, _, _, token_out = build(params,
                                                            mtf.ones(params.mesh, [], tf.float32),
                                                            mtf.ones(params.mesh, [], tf.float32),
                                                            mtf.ones(params.mesh, [], tf.float32),
                                                            token_x,
                                                            token_y,
                                                            mtf.ones(params.mesh, [], tf.float32),
                                                            mtf.ones(params.mesh, [], tf.float32),
                                                            mtf.ones(params.mesh, [], tf.float32))

                        one_hot_mask = mtf.one_hot(position, output_dim=params.sequence_dim, dtype=tf.int32)
<<<<<<< HEAD

                        true_vocab_dim = mtf.Dimension('true_vocab',
                                                       token_out.shape[-1].size * token_out.shape[-2].size)
                        token_out = mtf.reshape(token_out, mtf.Shape(token_out.shape[:-2] + [true_vocab_dim]))

                        token_out += (log(-log(mtf.random_uniform(params.mesh, token_out.shape, maxval=1,
                                                                      minval=1e-9, dtype=tf.float32)))
                                      * (-sampling_temperature))
                        token_out = mtf.argmax(token_out, true_vocab_dim)
=======
                        token_out = mtf.cast(token_out, dtype=tf.float32)

                        token_out += (log(-log(mtf.random_uniform(params.mesh, token_out.shape, maxval=1,
                                                                  minval=1e-9, dtype=tf.float32)))
                                      * (-sampling_temperature))
                        token_out = mtf.argmax(token_out, params.vocab_dim)
>>>>>>> 83f2aaf0

                        token_out = mtf.shift(token_out, offset=1, dim=params.sequence_dim, wrap=False)

                        return (position + 1, weighted_add(token_out, token_x, one_hot_mask),
                                token_y, mtf.cast(sampling_temperature, dtype=tf.float32))

                    if initial_pos is None:
                        initial_pos = mtf.constant(params.mesh, value=params.initial_autoregressive_position,
                                                   dtype=tf.int32)
                    token_initial_pos_mask = mtf.less_equal(mtf.range(params.mesh, params.sequence_dim, dtype=tf.int32),
                                                            initial_pos)
                    token_initial_pos_mask = mtf.cast(token_initial_pos_mask, tf.int32)

                    if params.debug_sample:
                        token_x_input_a = slice(token_x_input, 0, 1, dim=params.batch_dim)
                        token_x_input_b = token_x_input_a * token_initial_pos_mask
                        token_x_input = concat([token_x_input_a, token_x_input_b], dim=token_x_input_a.shape[0])
                    else:
                        token_x_input = token_x_input * token_initial_pos_mask

                    if sampling_temperature is None:
                        sampling_temperature = constant_scalar(params, params.sampling_temperature, dtype=tf.float32)

                    if end_iterations is None:
                        end_iterations = mtf.constant(params.mesh, value=params.n_ctx,
<<<<<<< HEAD
                                                   dtype=tf.int32)
=======
                                                      dtype=tf.int32)
>>>>>>> 83f2aaf0

                    while_loop_inputs = [initial_pos, token_x_input, token_y_input, sampling_temperature]

                def cond_fn(position, *states):
                    is_done = mtf.greater_equal(position, end_iterations)
                    is_done = mtf.reduce_sum(is_done)

                    return mtf.logical_not(is_done)

                loop_out = mtf.while_loop(cond_fn=cond_fn, body_fn=body_fn, inputs=while_loop_inputs)

                if params.use_language:
                    token_out = loop_out[1]
                if params.use_video:
                    frame_out = loop_out[3]

            if params.train:
                if params.multi_loss_strategy == "linear":
                    loss_list = [loss]
                elif params.multi_loss_strategy == "mgda":
                    loss_list = loss_list + [None]

                update_ops, learning_rate, debug_gradients_dict = get_optimizer(loss_list, params, manual_global_step)
            else:
                if params.use_language:
                    token_out = mtf.anonymize(token_out)
                if params.use_video:
                    if params.use_discrete_video_loss:
                        frame_out = mtf.argmax(frame_out, reduced_dim=params.discrete_color_dim)
                    frame_out = mtf.anonymize(frame_out)

            color_print(params, f"Built in {time.time() - start_time:.1f}s")
            param_count = int(sum([variable.size for variable in graph.trainable_variables]))
            var_count = int(sum([variable.size for variable in graph.all_variables]))
            embed_param_count = int(sum([variable.size for variable in
                                         graph.trainable_variables if 'embed' in variable.name]))
            body_param_count = int(sum([variable.size for variable in
                                        graph.trainable_variables if 'body' in variable.name]))

            print('')

            constant = '  variables: '
            variable_mapping = [('Model', param_count - embed_param_count),
                                ('Embedding', embed_param_count),
                                ('Body with Embed', body_param_count),
                                ('Untrainable', var_count - param_count),
                                ('', 0),
                                ('Total trainable', param_count),
                                ('Total', var_count)]
            variable_mapping = [(name, f'{int(count):,}') for name, count in variable_mapping]
            max_str = max(len(name) for name, _ in variable_mapping)
            max_int = max(len(count) for _, count in variable_mapping)
            for name, count in variable_mapping:
                if not name:
                    color_print(params, '-' * (max_str + max_int + len(constant)))
                    continue
                color_print(params, f'{name:<{max_str}s}{constant}{count:>{max_int}s}')

            color_print(params, "\nDimensions:")
            for dim_name in sorted(list(set([item for variable in graph.all_variables
                                             for item in variable.shape.dimension_names]))):
                color_print(params, dim_name)
            print('')

            model_size = {'model_variables': int(param_count - embed_param_count),
                          'embedding_variables': int(embed_param_count),
                          'body_variables': int(body_param_count),
                          'untrainable_variables': int(var_count - param_count),
                          'total_trainable_variables': int(param_count),
                          'total_variables': int(var_count)
                          }

            if params.train:
                size_dump = jsonpickle.dumps(model_size, indent=4)
                with tf.io.gfile.GFile(f"{params.model_path}/model_size.info", 'w') as f:
                    f.write(size_dump)

            color_print(params, "Lowering graph to TensorFlow...")
            start_time = time.time()
            lowering = mtf.Lowering(graph, {params.mesh: params.mesh_impl})
            color_print(params, f"Lowered in {time.time() - start_time:.1f}s")
            if params.train:
                log_dict = {'learning_rate': tf.cast(learning_rate, tf.float32)}
                if params.use_video:
                    log_dict['video_loss'] = tf.cast(lowering.export_to_tf_tensor(video_loss), tf.float32)
                if params.use_language:
                    log_dict['token_loss'] = tf.cast(lowering.export_to_tf_tensor(token_loss), tf.float32)
                if accuracy is not None:
                    log_dict['accuracy'] = tf.cast(lowering.export_to_tf_tensor(accuracy), tf.float32)

                comput_ops = [lowering.lowered_operation(op) for op in update_ops]

                with tf.control_dependencies(comput_ops):
                    global_step = tf1.train.get_or_create_global_step()

                    step = tf.math.mod(manual_global_step + 1, tf.constant(params.grad_accumulation, dtype=tf.int64))
                    step = tf.equal(step, tf.constant(0, dtype=tf.int64))
                    step = tf.cast(step, tf.int64)

                    tf_loss = tf.cast(lowering.export_to_tf_tensor(loss), tf.float32)

                    if params.macro_batching > 1 and params.train:
                        if params.macro_batch_loss_smoothing:
<<<<<<< HEAD
                            tf_loss = (tf_loss + prev_loss * loop_idx) / (1 + loop_idx)
=======
                            tf_loss = tf.cast(tf_loss, tf.float32)
                            tf_loss += tf.cast(prev_loss, tf.float32) * tf.cast(loop_idx, tf.float32)
                            tf_loss /= tf.cast(1 + loop_idx, tf.float32)
>>>>>>> 83f2aaf0
                        params.log_dict_keys = list(log_dict.keys())
                    else:
                        comput_ops.append(add_summary(tf_loss=tf_loss, value=log_dict, global_step=global_step))

                    if params.debug_gradients:
                        for grad_key in debug_gradients_dict.keys():
                            debug_gradients_dict[grad_key] = \
                                tf.cast(lowering.export_to_tf_tensor(debug_gradients_dict[grad_key]), tf.float32)

                        comput_ops.append(add_histogram(tf_loss=tf_loss, value=debug_gradients_dict,
                                                        global_step=global_step))

                    comput_ops.extend([tf1.assign_add(global_step, step),
                                       tf1.assign_add(manual_global_step, tf.constant(1, dtype=tf.int64, shape=[]))])

                hooks.append(mtf.MtfRestoreHook(lowering))
                with mtf.utils.outside_all_rewrites():
                    if params.use_checkpointing:
                        saver = tf1.train.Saver(tf1.global_variables(),
                                                sharded=True,
                                                max_to_keep=params.max_checkpoints_keep,
                                                defer_build=False,
                                                save_relative_paths=True)
                        tf1.add_to_collection(tf1.GraphKeys.SAVERS, saver)
                        hooks.append(tf1.train.CheckpointSaverHook(params.model_path,
                                                                   save_steps=params.steps_per_checkpoint,
                                                                   saver=saver,
                                                                   listeners=[mtf.MtfCheckpointSaverListener(lowering)],
                                                                   save_graph_def=params.save_graph))
                        ckpt = checkpoint_management.get_checkpoint_state(params.model_path)
                        if ckpt is not None:
                            color_print(params, "Recovering last checkpoints...")
                            saver.recover_last_checkpoints(ckpt.all_model_checkpoint_paths)

                if params.macro_batching > 1 and params.train:
                    with tf.control_dependencies(comput_ops):
                        return [loop_idx + 1, tf_loss] + [log_dict[key] for key in params.log_dict_keys] + inp_args
                else:
                    return tf.group(comput_ops)

            else:  # train == 'sample'
                predictions = {}

                if params.use_video:
                    predictions['frame_out'] = lowering.export_to_tf_tensor(frame_out)
                    predictions['frame_tgt'] = args[0]

                if params.use_language:
                    predictions['token_out'] = lowering.export_to_tf_tensor(token_out)
                    predictions['token_tgt'] = args[1 + int(params.use_video) * 5]

                predictions = [val if val.dtype == tf.float32 else tf.cast(val, tf.float32) for val in
                               predictions.values()]
                output_shapes.extend([pred.shape for pred in predictions])
                hooks.append(mtf.MtfRestoreHook(lowering))
                return tpu_ops.outfeed_enqueue_tuple(predictions)

        if params.train and params.macro_batching > 1:
            log_len = int(params.use_language) + int(params.use_video) + \
                      int(params.calc_accuracy) * int(params.use_language) + 1
            loop_inputs = [tf.constant(0, dtype=tf.int32, shape=[]), tf.constant(0, dtype=tf.float32, shape=[])]
            loop_inputs = loop_inputs + [tf.constant(0, dtype=tf.float32, shape=[]) for _ in range(log_len)] \
                          + list(args)

            def con(i, *args):
                return tf.less(i, tf.constant(params.macro_batching, dtype=tf.int32, shape=[]))

            loop_out = tf.while_loop(cond=con, body=_base_model_fn,
                                     loop_vars=loop_inputs, back_prop=False, parallel_iterations=1)

            tf_loss = loop_out[1]
            log_list = loop_out[2:][:log_len]
            log_dict = {key: val for (key, val) in zip(params.log_dict_keys, log_list)}
            global_step = tf1.train.get_or_create_global_step()

            with tf.control_dependencies(log_list):
                ret = add_summary(tf_loss=tf_loss, value=log_dict, global_step=global_step)
        else:
            ret = _base_model_fn(*args)

        return ret

    num_cores = params.mesh_impl.device_assignment.num_replicas

    ordered_ordinals = []
    ordered_hosts = []
    ordered_host_ids = []
    host_id_to_its_pnums = collections.defaultdict(list)
    d_assignment = params.mesh_impl.device_assignment

    for pnum in range(num_cores):
        physical_pnum = params.mesh_impl.l2p(pnum)

        # For MTF, there's always 1 core per replica. So logical_core=0.
        ordered_ordinals.append(d_assignment.tpu_ordinal(replica=physical_pnum, logical_core=0))
        host_device = d_assignment.host_device(replica=physical_pnum)
        host_id = int(host_device.lower().split("/task:")[1].split("/device:")[0])
        ordered_hosts.append(host_device)
        ordered_host_ids.append(host_id)
        host_id_to_its_pnums[host_id].append(pnum)

    if query_input_fns is None:
        num_hosts = len(set(ordered_hosts))
<<<<<<< HEAD

        pnum_maps = []
        macro_batching_multi = params.macro_batching if params.train else 1
        batch_size = params.input_pipeline_shape[0].to_integer_list[0] * macro_batching_multi
        for mtf_shape in params.input_pipeline_shape:
            # Make sure that the batch size is the same across all input tensors.
            assert batch_size == mtf_shape.to_integer_list[0] * macro_batching_multi

            s_shape = params.mesh_impl.slice_shape(mtf_shape)
            shape_list = [dim_size // s_dim_size for dim_size, s_dim_size in zip(mtf_shape.to_integer_list, s_shape)]

            pnum_map_shape = shape_list + [num_cores // np.prod(shape_list)]
            assert np.prod(pnum_map_shape) == num_cores

            # Initialize the pnum_map to None.
            pnum_map = np.empty(pnum_map_shape, dtype=object)
            pnum_map[:] = None

            for pnum in range(num_cores):
                s_begin = params.mesh_impl.slice_begin(mtf_shape, pnum)
                coord = [dim_size // s_dim_size for dim_size, s_dim_size in zip(s_begin, s_shape)]
                # put pnum in pnum_map[coord]
                pnum_array_ref = pnum_map[tuple(coord)]
                for idx, value in enumerate(pnum_array_ref):
                    if value is None:
                        pnum_array_ref[idx] = pnum
                        break

            pnum_maps.append(pnum_map)

=======

        pnum_maps = []
        macro_batching_multi = params.macro_batching if params.train else 1
        batch_size = params.input_pipeline_shape[0].to_integer_list[0] * macro_batching_multi
        for mtf_shape in params.input_pipeline_shape:
            # Make sure that the batch size is the same across all input tensors.
            assert batch_size == mtf_shape.to_integer_list[0] * macro_batching_multi

            s_shape = params.mesh_impl.slice_shape(mtf_shape)
            shape_list = [dim_size // s_dim_size for dim_size, s_dim_size in zip(mtf_shape.to_integer_list, s_shape)]

            pnum_map_shape = shape_list + [num_cores // np.prod(shape_list)]
            assert np.prod(pnum_map_shape) == num_cores

            # Initialize the pnum_map to None.
            pnum_map = np.empty(pnum_map_shape, dtype=object)
            pnum_map[:] = None

            for pnum in range(num_cores):
                s_begin = params.mesh_impl.slice_begin(mtf_shape, pnum)
                coord = [dim_size // s_dim_size for dim_size, s_dim_size in zip(s_begin, s_shape)]
                # put pnum in pnum_map[coord]
                pnum_array_ref = pnum_map[tuple(coord)]
                for idx, value in enumerate(pnum_array_ref):
                    if value is None:
                        pnum_array_ref[idx] = pnum
                        break

            pnum_maps.append(pnum_map)

>>>>>>> 83f2aaf0
        # For each sub-batch, we need to know which host should read it.
        if params.train:

            # This records how many datasets (ds) are already stored on each host.
            num_dss_per_host = [0] * num_hosts

            # A list of host_ids that holds datasets (ds).
            hosts_to_hold_ds = []

            for sub_batch_pnum_map in pnum_maps[0]:

                num_pnums_per_host = [0] * num_hosts
                for pnum in sub_batch_pnum_map.flatten():
                    num_pnums_per_host[ordered_host_ids[pnum]] += 1

                host_metrics = [(host_id, num_pnums_per_host[host_id], num_dss_per_host[host_id]) for host_id in
                                range(num_hosts)]
                host_id, _, _ = max(host_metrics, key=lambda keys: (keys[1], -keys[2]))

                num_dss_per_host[host_id] += 1
                hosts_to_hold_ds.append(host_id)

        else:
            # There should be just one dataset-holding host. Make the last host do it.
            hosts_to_hold_ds = [num_hosts - 1]

        sub_batch_size = batch_size // len(hosts_to_hold_ds)
        tf1.logging.info("MTF sub_batch_size: {}".format(sub_batch_size))
        assert sub_batch_size * len(hosts_to_hold_ds) == batch_size

        # Slots for all laidout tensors.
        all_laidout_tensors = [[None] * len(params.input_pipeline_shape) for _ in range(num_cores)]

        log_path = params.model_path + "/DataLog.log"
        _run_log = []
        run_log = None

        if params.use_checkpointing:
            if tf.io.gfile.exists(log_path):
                _run_log = json.load(tf.io.gfile.GFile(log_path, 'r'))

<<<<<<< HEAD
            curran_stats = {'steps':             params.current_step, 'ctx': params.n_ctx,
                            'slice_count':       len(hosts_to_hold_ds),
                            'interleave_size':   params.interleaved_datasets,
                            'batch_size':        params.train_batch_size,
                            'grad_accumulation': params.grad_accumulation,
                            'token_patch_size':  params.token_patch_size
                            }
            json.dump((_run_log + [curran_stats]), tf.io.gfile.GFile(log_path, 'w'), indent=2)
=======
            curran_stats = {'steps': params.current_step, 'ctx': params.n_ctx,
                            'slice_count': len(hosts_to_hold_ds),
                            'interleave_size': params.interleaved_datasets,
                            'batch_size': params.train_batch_size,
                            'grad_accumulation': params.grad_accumulation,
                            'token_patch_size': params.token_patch_size
                            }

            size_dump = jsonpickle.dumps(_run_log + [curran_stats], indent=4)
            with tf.io.gfile.GFile(f"{params.model_path}/model_size.info", 'w') as f:
                f.write(size_dump)
>>>>>>> 83f2aaf0

            if len(_run_log) > 0 and not params.use_random_dataloader:
                _run_log = [r for r in _run_log if r['steps'] != params.current_step]
                if len(_run_log) > 0:
                    run_log = [_run_log.pop(-1)]
                    for r in _run_log[::-1]:
                        if run_log[-1]['steps'] != r['steps'] and r['steps'] != params.current_step:
                            run_log.append(r)
                    run_log = run_log[::-1]

                    for run_idx in range(len(run_log) - 1):
                        run_log[run_idx]['steps'] = run_log[run_idx + 1]['steps'] - run_log[run_idx]['steps']

                    run_log[-1]['steps'] = params.current_step - run_log[-1]['steps']

                    if run_log[-1]['steps'] <= 0:
                        run_log = None

        ds_iterator = []
        # For each sub-batch, create a SubBatchSlicer object.
        for sub_batch_i, host_id in enumerate(hosts_to_hold_ds):
            # Get the list of pnums for each input.
            if params.train:

                all_sub_batch_pnums = []
                for pnum_map in pnum_maps:
                    sub_batch_pnums = pnum_map[sub_batch_i, ...].flatten().tolist()
                    all_sub_batch_pnums.append(sub_batch_pnums)
<<<<<<< HEAD

            else:

                all_sub_batch_pnums = [pnum_map.flatten().tolist() for pnum_map in pnum_maps]

            with ops.device(f"/job:worker/task:{host_id}/device:CPU:0"):
                dataset = input_fn(params, sub_batch_size, sub_batch_i, len(hosts_to_hold_ds), run_log)
                if not params.use_random_dataloader and params.train and params.use_video:
                    dataset = dataset.skip(params.current_step // params.macro_batching)
                dataset = dataset.prefetch(params.buffer_size)
                options = tf.data.Options()
                options.experimental_deterministic = not params.train
                options.experimental_optimization.autotune = True
                options.experimental_optimization.autotune_buffers = True
                options.experimental_optimization.filter_fusion = True
                options.experimental_optimization.hoist_random_uniform = True
                options.experimental_optimization.map_and_batch_fusion = True
                options.experimental_optimization.map_and_filter_fusion = False
                options.experimental_optimization.map_fusion = True
                options.experimental_optimization.map_parallelization = True
                options.experimental_optimization.map_vectorization.enabled = True
                options.experimental_optimization.map_vectorization.use_choose_fastest = True
                options.experimental_optimization.noop_elimination = True
                options.experimental_optimization.parallel_batch = True
                options.experimental_optimization.shuffle_and_repeat_fusion = True
                options.experimental_optimization.apply_default_optimizations = False
                options.experimental_threading.max_intra_op_parallelism = 1
                options.experimental_threading.private_threadpool_size = 48
                options.experimental_distribute.auto_shard_policy = AutoShardPolicy.AUTO
                dataset: Dataset = dataset.with_options(options)
                _ds_iterator = tf1.data.make_initializable_iterator(dataset)
                ds_iterator.append(_ds_iterator)
                all_input_tensors = _ds_iterator.get_next()

                if isinstance(all_input_tensors, tf.Tensor):
                    all_input_tensors = [all_input_tensors]
                assert len(all_input_tensors) == len(all_sub_batch_pnums)

                for input_i in range(len(all_input_tensors)):
                    input_tensor = all_input_tensors[input_i]
                    sub_batch_pnums = all_sub_batch_pnums[input_i]
                    mtf_input_shape = params.input_pipeline_shape[input_i]

                    # Initialize the cache for each input_i
                    _slice_dict = collections.defaultdict(list)

                    for idx, pnum in enumerate(sub_batch_pnums):

                        s_begin = params.mesh_impl.slice_begin(mtf_input_shape, pnum)
                        if not not params.train:
                            # Always slice from 0 in the first dimension (batch dimension), since
                            # input_tensor a sub-batch tensor.
                            s_begin[0] = 0
                        if tuple(s_begin) in _slice_dict:
                            input_slice = _slice_dict[tuple(s_begin)]
                        else:
                            s_shape = params.mesh_impl.slice_shape(mtf_input_shape)
                            s_shape[0] = s_shape[0] * macro_batching_multi
                            input_slice = tf.slice(input_tensor, s_begin, s_shape)

                        all_laidout_tensors[pnum][input_i] = input_slice

        # Make sure that there are no Nones in all_laidout_tensors.
        for laidout_tensors in all_laidout_tensors:
            assert None not in laidout_tensors

        with ops.device(f"/job:worker/task:{hosts_to_hold_ds[0]}/device:CPU:0"):

            def _tpu_ordinal_function_impl(pnum):
                return ordered_ordinals[pnum]

            def _placement_function_impl(pnum):
                return ordered_hosts[pnum]

            laidout_tensors0 = all_laidout_tensors[0]
            infeed_queue = tpu_feed.InfeedQueue(
                    number_of_tuple_elements=len(laidout_tensors0),
                    tuple_types=[x.dtype for x in laidout_tensors0],
                    tuple_shapes=[x.shape for x in laidout_tensors0])
            enqueue_ops = infeed_queue.generate_enqueue_ops(
                    all_laidout_tensors,
                    tpu_ordinal_function=_tpu_ordinal_function_impl,
                    placement_function=_placement_function_impl)

=======

            else:

                all_sub_batch_pnums = [pnum_map.flatten().tolist() for pnum_map in pnum_maps]

            with ops.device(f"/job:worker/task:{host_id}/device:CPU:0"):
                dataset = input_fn(params, sub_batch_size, sub_batch_i, len(hosts_to_hold_ds), run_log)
                if not params.use_random_dataloader and params.train and params.use_video:
                    dataset = dataset.skip(params.current_step // params.macro_batching)
                dataset = dataset.prefetch(params.buffer_size)
                options = tf.data.Options()
                options.experimental_deterministic = not params.train
                options.experimental_optimization.autotune = True
                options.experimental_optimization.autotune_buffers = True
                options.experimental_optimization.filter_fusion = True
                options.experimental_optimization.hoist_random_uniform = True
                options.experimental_optimization.map_and_batch_fusion = True
                options.experimental_optimization.map_and_filter_fusion = False
                options.experimental_optimization.map_fusion = True
                options.experimental_optimization.map_parallelization = True
                options.experimental_optimization.map_vectorization.enabled = True
                options.experimental_optimization.map_vectorization.use_choose_fastest = True
                options.experimental_optimization.noop_elimination = True
                options.experimental_optimization.parallel_batch = True
                options.experimental_optimization.shuffle_and_repeat_fusion = True
                options.experimental_optimization.apply_default_optimizations = False
                options.experimental_threading.max_intra_op_parallelism = 1
                options.experimental_threading.private_threadpool_size = 48
                options.experimental_distribute.auto_shard_policy = AutoShardPolicy.AUTO
                dataset: Dataset = dataset.with_options(options)
                _ds_iterator = tf1.data.make_initializable_iterator(dataset)
                ds_iterator.append(_ds_iterator)
                all_input_tensors = _ds_iterator.get_next()

                if isinstance(all_input_tensors, tf.Tensor):
                    all_input_tensors = [all_input_tensors]
                assert len(all_input_tensors) == len(all_sub_batch_pnums)

                for input_i in range(len(all_input_tensors)):
                    input_tensor = all_input_tensors[input_i]
                    sub_batch_pnums = all_sub_batch_pnums[input_i]
                    mtf_input_shape = params.input_pipeline_shape[input_i]

                    # Initialize the cache for each input_i
                    _slice_dict = collections.defaultdict(list)

                    for idx, pnum in enumerate(sub_batch_pnums):

                        s_begin = params.mesh_impl.slice_begin(mtf_input_shape, pnum)
                        if not not params.train:
                            # Always slice from 0 in the first dimension (batch dimension), since
                            # input_tensor a sub-batch tensor.
                            s_begin[0] = 0
                        if tuple(s_begin) in _slice_dict:
                            input_slice = _slice_dict[tuple(s_begin)]
                        else:
                            s_shape = params.mesh_impl.slice_shape(mtf_input_shape)
                            s_shape[0] = s_shape[0] * macro_batching_multi
                            input_slice = tf.slice(input_tensor, s_begin, s_shape)

                        all_laidout_tensors[pnum][input_i] = input_slice

        # Make sure that there are no Nones in all_laidout_tensors.
        for laidout_tensors in all_laidout_tensors:
            assert None not in laidout_tensors

        with ops.device(f"/job:worker/task:{hosts_to_hold_ds[0]}/device:CPU:0"):

            def _tpu_ordinal_function_impl(pnum):
                return ordered_ordinals[pnum]

            def _placement_function_impl(pnum):
                return ordered_hosts[pnum]

            laidout_tensors0 = all_laidout_tensors[0]
            infeed_queue = tpu_feed.InfeedQueue(
                number_of_tuple_elements=len(laidout_tensors0),
                tuple_types=[x.dtype for x in laidout_tensors0],
                tuple_shapes=[x.shape for x in laidout_tensors0])
            enqueue_ops = infeed_queue.generate_enqueue_ops(
                all_laidout_tensors,
                tpu_ordinal_function=_tpu_ordinal_function_impl,
                placement_function=_placement_function_impl)

>>>>>>> 83f2aaf0
        input_initializers = [ds.initializer for ds in ds_iterator]
    else:

        def _tpu_ordinal_function_impl(pnum):
            return ordered_ordinals[pnum]

        def _placement_function_impl(pnum):
            return ordered_hosts[pnum]

        prompt = tf1.placeholder(dtype=tf.int32, shape=[t.size for t in params.token_dim_shape])
        iter_pos = tf1.placeholder(dtype=tf.int32, shape=[1])
        samp_temp = tf1.placeholder(dtype=tf.float32, shape=[1])
        end_iter = tf1.placeholder(dtype=tf.int32, shape=[1])

        all_laidout_tensors = [[prompt, prompt, iter_pos, samp_temp, end_iter] for _ in range(params.num_cores)]

        laidout_tensors0 = all_laidout_tensors[0]
        infeed_queue = tpu_feed.InfeedQueue(
<<<<<<< HEAD
                number_of_tuple_elements=len(laidout_tensors0),
                tuple_types=[x.dtype for x in laidout_tensors0],
                tuple_shapes=[x.shape for x in laidout_tensors0])
        enqueue_ops = infeed_queue.generate_enqueue_ops(all_laidout_tensors,
                                                        tpu_ordinal_function=_tpu_ordinal_function_impl,
                                                        placement_function=_placement_function_impl)

=======
            number_of_tuple_elements=len(laidout_tensors0),
            tuple_types=[x.dtype for x in laidout_tensors0],
            tuple_shapes=[x.shape for x in laidout_tensors0])
        enqueue_ops = infeed_queue.generate_enqueue_ops(all_laidout_tensors,
                                                        tpu_ordinal_function=_tpu_ordinal_function_impl,
                                                        placement_function=_placement_function_impl)
>>>>>>> 83f2aaf0

    color_print(params, "Building split TensorFlow computation...")
    start_time = time.time()
    compilation_state, computation = tpu.split_compile_and_replicate(_model_fn,
                                                                     [[]] * params.num_cores,
                                                                     infeed_queue,
                                                                     params.d_assignment,
                                                                     None,
                                                                     maximum_shapes=None)
    color_print(params, f"Built computation in {time.time() - start_time:.1f}s")
    ckpt_loader_hook = CheckpointLoaderHook(params.model_path)
    color_print(params, "Connecting to TPU...")
    start_time = time.time()
    if params.train:
        # if params.write_summary:
        flush_summary = summary.flush()
        with tf1.train.MonitoredTrainingSession(master=cluster_resolver.master(),
                                                hooks=[ckpt_loader_hook,
                                                       tf1.train.StepCounterHook(every_n_steps=10)] + hooks,
                                                config=session_config) as sess:
            tf.compat.v1.get_default_graph().finalize()
            color_print(params, f"Connected after {time.time() - start_time:.1f}s")
            color_print(params, 'Compiling computation...')
            now = time.time()
            sess.run(compilation_state)
            elapsed = time.time() - now
            color_print(params, f'Compiled in {elapsed:.1f}s')

            color_print(params, "Initializing inputs...")
            sess.run(input_initializers)

            color_print(params, "Initializing summary...")
            summary.initialize(session=sess)

            now = time.time()
            color_print(params, f'Enqueueing first batch...')
            sess.run(enqueue_ops)
            elapsed = time.time() - now
            color_print(params, f'Enqueued in {elapsed:.1f}s')

            current_step = params.current_step
            color_print(params, f"Starting training loop. Start step: {current_step}")
            first_print_threshold = (5 + current_step) * params.grad_accumulation
            first_print_threshold *= np.maximum(1, (params.macro_batching // params.grad_accumulation))
            current_step = current_step * params.grad_accumulation
            for i in range(current_step, params.train_steps * params.grad_accumulation, params.macro_batching):

                sess.run(computation)
                if params.debug_train_step or i < first_print_threshold:
                    color_print(params, f"Current global step: {i // params.grad_accumulation}"
                                        f"   accumulation step: {i % params.grad_accumulation}")

                sess.run(enqueue_ops)
                if params.debug_train_step:
                    color_print(params, f"Enqueueing...")

                sess.run(flush_summary)
                if params.debug_train_step:
                    color_print(params, f"Flushing summary...")

    else:  # train == 'sample'
        outfeed_dequeue_ops = []
        for host_id in range(params.num_hosts):
            with ops.device(host_id_to_tf_device.format(host_id)):
                for device_ordinal in range(params.num_cores_per_host):
                    outfeed_dequeue_op = tpu_ops.outfeed_dequeue_tuple(dtypes=[tf.float32] * len(output_shapes),
                                                                       shapes=output_shapes,
                                                                       device_ordinal=device_ordinal)
                    # We don't need output other than from core 0.
                    outfeed_dequeue_ops.append([tf.reduce_mean(x) for x in outfeed_dequeue_op]
                                               if outfeed_dequeue_ops else outfeed_dequeue_op)
        with tf1.train.MonitoredSession(session_creator=tf1.train.ChiefSessionCreator(master=cluster_resolver.master(),
                                                                                      config=session_config),
                                        hooks=[ckpt_loader_hook, hooks[0]]) as sess:
<<<<<<< HEAD

            tf.compat.v1.get_default_graph().finalize()
            color_print(params, f"Connected after {time.time() - start_time:.1f}s")
            color_print(params, 'Compiling computation...')
            now = time.time()
            sess.run(compilation_state)
            elapsed = time.time() - now
            color_print(params, f'Compiled in {elapsed:.1f}s')

            if query_input_fns is None:
                color_print(params, "Initializing inputs...")
                sess.run(input_initializers)

=======

            color_print(params, f"Connected after {time.time() - start_time:.1f}s")
            color_print(params, 'Compiling computation...')
            now = time.time()
            sess.run(compilation_state)
            elapsed = time.time() - now
            color_print(params, f'Compiled in {elapsed:.1f}s')

            if query_input_fns is None:
                color_print(params, "Initializing inputs...")
                sess.run(input_initializers)
>>>>>>> 83f2aaf0

            while True:

                if query_input_fns is None:
                    feed_dict = None
                else:
                    _prompt, _iter_pos, _samp_temp, _end_iter = query_input_fns()
                    feed_dict = {prompt: _prompt,
                                 iter_pos: _iter_pos,
                                 samp_temp: _samp_temp,
<<<<<<< HEAD
                                 end_iter: _end_iter}
=======
                                 end_iter: _end_iter
                                 }
>>>>>>> 83f2aaf0

                sess.run(enqueue_ops, feed_dict=feed_dict)

                sess.run(computation)
                out = sess.run(outfeed_dequeue_ops)[0]

                for fn in callback_fns:
                    fn(out)<|MERGE_RESOLUTION|>--- conflicted
+++ resolved
@@ -22,11 +22,7 @@
 from .mtf_wrapper import constant_scalar, log
 from .optimizers import get_optimizer
 from .utils_core import color_print
-<<<<<<< HEAD
-from .utils_mtf import concat, pad, slice, to_fp32, weighted_add, anonymize, head_argmax, replace_dim
-=======
 from .utils_mtf import concat, pad, slice, to_fp32, weighted_add
->>>>>>> 83f2aaf0
 
 tf1 = tf.compat.v1
 Dataset = tf1.data.Dataset
@@ -238,24 +234,12 @@
                                                             mtf.ones(params.mesh, [], tf.float32))
 
                         one_hot_mask = mtf.one_hot(position, output_dim=params.sequence_dim, dtype=tf.int32)
-<<<<<<< HEAD
-
-                        true_vocab_dim = mtf.Dimension('true_vocab',
-                                                       token_out.shape[-1].size * token_out.shape[-2].size)
-                        token_out = mtf.reshape(token_out, mtf.Shape(token_out.shape[:-2] + [true_vocab_dim]))
-
-                        token_out += (log(-log(mtf.random_uniform(params.mesh, token_out.shape, maxval=1,
-                                                                      minval=1e-9, dtype=tf.float32)))
-                                      * (-sampling_temperature))
-                        token_out = mtf.argmax(token_out, true_vocab_dim)
-=======
                         token_out = mtf.cast(token_out, dtype=tf.float32)
 
                         token_out += (log(-log(mtf.random_uniform(params.mesh, token_out.shape, maxval=1,
                                                                   minval=1e-9, dtype=tf.float32)))
                                       * (-sampling_temperature))
                         token_out = mtf.argmax(token_out, params.vocab_dim)
->>>>>>> 83f2aaf0
 
                         token_out = mtf.shift(token_out, offset=1, dim=params.sequence_dim, wrap=False)
 
@@ -281,11 +265,7 @@
 
                     if end_iterations is None:
                         end_iterations = mtf.constant(params.mesh, value=params.n_ctx,
-<<<<<<< HEAD
-                                                   dtype=tf.int32)
-=======
                                                       dtype=tf.int32)
->>>>>>> 83f2aaf0
 
                     while_loop_inputs = [initial_pos, token_x_input, token_y_input, sampling_temperature]
 
@@ -389,13 +369,9 @@
 
                     if params.macro_batching > 1 and params.train:
                         if params.macro_batch_loss_smoothing:
-<<<<<<< HEAD
-                            tf_loss = (tf_loss + prev_loss * loop_idx) / (1 + loop_idx)
-=======
                             tf_loss = tf.cast(tf_loss, tf.float32)
                             tf_loss += tf.cast(prev_loss, tf.float32) * tf.cast(loop_idx, tf.float32)
                             tf_loss /= tf.cast(1 + loop_idx, tf.float32)
->>>>>>> 83f2aaf0
                         params.log_dict_keys = list(log_dict.keys())
                     else:
                         comput_ops.append(add_summary(tf_loss=tf_loss, value=log_dict, global_step=global_step))
@@ -499,7 +475,6 @@
 
     if query_input_fns is None:
         num_hosts = len(set(ordered_hosts))
-<<<<<<< HEAD
 
         pnum_maps = []
         macro_batching_multi = params.macro_batching if params.train else 1
@@ -530,38 +505,6 @@
 
             pnum_maps.append(pnum_map)
 
-=======
-
-        pnum_maps = []
-        macro_batching_multi = params.macro_batching if params.train else 1
-        batch_size = params.input_pipeline_shape[0].to_integer_list[0] * macro_batching_multi
-        for mtf_shape in params.input_pipeline_shape:
-            # Make sure that the batch size is the same across all input tensors.
-            assert batch_size == mtf_shape.to_integer_list[0] * macro_batching_multi
-
-            s_shape = params.mesh_impl.slice_shape(mtf_shape)
-            shape_list = [dim_size // s_dim_size for dim_size, s_dim_size in zip(mtf_shape.to_integer_list, s_shape)]
-
-            pnum_map_shape = shape_list + [num_cores // np.prod(shape_list)]
-            assert np.prod(pnum_map_shape) == num_cores
-
-            # Initialize the pnum_map to None.
-            pnum_map = np.empty(pnum_map_shape, dtype=object)
-            pnum_map[:] = None
-
-            for pnum in range(num_cores):
-                s_begin = params.mesh_impl.slice_begin(mtf_shape, pnum)
-                coord = [dim_size // s_dim_size for dim_size, s_dim_size in zip(s_begin, s_shape)]
-                # put pnum in pnum_map[coord]
-                pnum_array_ref = pnum_map[tuple(coord)]
-                for idx, value in enumerate(pnum_array_ref):
-                    if value is None:
-                        pnum_array_ref[idx] = pnum
-                        break
-
-            pnum_maps.append(pnum_map)
-
->>>>>>> 83f2aaf0
         # For each sub-batch, we need to know which host should read it.
         if params.train:
 
@@ -603,16 +546,6 @@
             if tf.io.gfile.exists(log_path):
                 _run_log = json.load(tf.io.gfile.GFile(log_path, 'r'))
 
-<<<<<<< HEAD
-            curran_stats = {'steps':             params.current_step, 'ctx': params.n_ctx,
-                            'slice_count':       len(hosts_to_hold_ds),
-                            'interleave_size':   params.interleaved_datasets,
-                            'batch_size':        params.train_batch_size,
-                            'grad_accumulation': params.grad_accumulation,
-                            'token_patch_size':  params.token_patch_size
-                            }
-            json.dump((_run_log + [curran_stats]), tf.io.gfile.GFile(log_path, 'w'), indent=2)
-=======
             curran_stats = {'steps': params.current_step, 'ctx': params.n_ctx,
                             'slice_count': len(hosts_to_hold_ds),
                             'interleave_size': params.interleaved_datasets,
@@ -624,7 +557,6 @@
             size_dump = jsonpickle.dumps(_run_log + [curran_stats], indent=4)
             with tf.io.gfile.GFile(f"{params.model_path}/model_size.info", 'w') as f:
                 f.write(size_dump)
->>>>>>> 83f2aaf0
 
             if len(_run_log) > 0 and not params.use_random_dataloader:
                 _run_log = [r for r in _run_log if r['steps'] != params.current_step]
@@ -653,7 +585,6 @@
                 for pnum_map in pnum_maps:
                     sub_batch_pnums = pnum_map[sub_batch_i, ...].flatten().tolist()
                     all_sub_batch_pnums.append(sub_batch_pnums)
-<<<<<<< HEAD
 
             else:
 
@@ -730,91 +661,6 @@
 
             laidout_tensors0 = all_laidout_tensors[0]
             infeed_queue = tpu_feed.InfeedQueue(
-                    number_of_tuple_elements=len(laidout_tensors0),
-                    tuple_types=[x.dtype for x in laidout_tensors0],
-                    tuple_shapes=[x.shape for x in laidout_tensors0])
-            enqueue_ops = infeed_queue.generate_enqueue_ops(
-                    all_laidout_tensors,
-                    tpu_ordinal_function=_tpu_ordinal_function_impl,
-                    placement_function=_placement_function_impl)
-
-=======
-
-            else:
-
-                all_sub_batch_pnums = [pnum_map.flatten().tolist() for pnum_map in pnum_maps]
-
-            with ops.device(f"/job:worker/task:{host_id}/device:CPU:0"):
-                dataset = input_fn(params, sub_batch_size, sub_batch_i, len(hosts_to_hold_ds), run_log)
-                if not params.use_random_dataloader and params.train and params.use_video:
-                    dataset = dataset.skip(params.current_step // params.macro_batching)
-                dataset = dataset.prefetch(params.buffer_size)
-                options = tf.data.Options()
-                options.experimental_deterministic = not params.train
-                options.experimental_optimization.autotune = True
-                options.experimental_optimization.autotune_buffers = True
-                options.experimental_optimization.filter_fusion = True
-                options.experimental_optimization.hoist_random_uniform = True
-                options.experimental_optimization.map_and_batch_fusion = True
-                options.experimental_optimization.map_and_filter_fusion = False
-                options.experimental_optimization.map_fusion = True
-                options.experimental_optimization.map_parallelization = True
-                options.experimental_optimization.map_vectorization.enabled = True
-                options.experimental_optimization.map_vectorization.use_choose_fastest = True
-                options.experimental_optimization.noop_elimination = True
-                options.experimental_optimization.parallel_batch = True
-                options.experimental_optimization.shuffle_and_repeat_fusion = True
-                options.experimental_optimization.apply_default_optimizations = False
-                options.experimental_threading.max_intra_op_parallelism = 1
-                options.experimental_threading.private_threadpool_size = 48
-                options.experimental_distribute.auto_shard_policy = AutoShardPolicy.AUTO
-                dataset: Dataset = dataset.with_options(options)
-                _ds_iterator = tf1.data.make_initializable_iterator(dataset)
-                ds_iterator.append(_ds_iterator)
-                all_input_tensors = _ds_iterator.get_next()
-
-                if isinstance(all_input_tensors, tf.Tensor):
-                    all_input_tensors = [all_input_tensors]
-                assert len(all_input_tensors) == len(all_sub_batch_pnums)
-
-                for input_i in range(len(all_input_tensors)):
-                    input_tensor = all_input_tensors[input_i]
-                    sub_batch_pnums = all_sub_batch_pnums[input_i]
-                    mtf_input_shape = params.input_pipeline_shape[input_i]
-
-                    # Initialize the cache for each input_i
-                    _slice_dict = collections.defaultdict(list)
-
-                    for idx, pnum in enumerate(sub_batch_pnums):
-
-                        s_begin = params.mesh_impl.slice_begin(mtf_input_shape, pnum)
-                        if not not params.train:
-                            # Always slice from 0 in the first dimension (batch dimension), since
-                            # input_tensor a sub-batch tensor.
-                            s_begin[0] = 0
-                        if tuple(s_begin) in _slice_dict:
-                            input_slice = _slice_dict[tuple(s_begin)]
-                        else:
-                            s_shape = params.mesh_impl.slice_shape(mtf_input_shape)
-                            s_shape[0] = s_shape[0] * macro_batching_multi
-                            input_slice = tf.slice(input_tensor, s_begin, s_shape)
-
-                        all_laidout_tensors[pnum][input_i] = input_slice
-
-        # Make sure that there are no Nones in all_laidout_tensors.
-        for laidout_tensors in all_laidout_tensors:
-            assert None not in laidout_tensors
-
-        with ops.device(f"/job:worker/task:{hosts_to_hold_ds[0]}/device:CPU:0"):
-
-            def _tpu_ordinal_function_impl(pnum):
-                return ordered_ordinals[pnum]
-
-            def _placement_function_impl(pnum):
-                return ordered_hosts[pnum]
-
-            laidout_tensors0 = all_laidout_tensors[0]
-            infeed_queue = tpu_feed.InfeedQueue(
                 number_of_tuple_elements=len(laidout_tensors0),
                 tuple_types=[x.dtype for x in laidout_tensors0],
                 tuple_shapes=[x.shape for x in laidout_tensors0])
@@ -823,7 +669,6 @@
                 tpu_ordinal_function=_tpu_ordinal_function_impl,
                 placement_function=_placement_function_impl)
 
->>>>>>> 83f2aaf0
         input_initializers = [ds.initializer for ds in ds_iterator]
     else:
 
@@ -842,22 +687,12 @@
 
         laidout_tensors0 = all_laidout_tensors[0]
         infeed_queue = tpu_feed.InfeedQueue(
-<<<<<<< HEAD
-                number_of_tuple_elements=len(laidout_tensors0),
-                tuple_types=[x.dtype for x in laidout_tensors0],
-                tuple_shapes=[x.shape for x in laidout_tensors0])
-        enqueue_ops = infeed_queue.generate_enqueue_ops(all_laidout_tensors,
-                                                        tpu_ordinal_function=_tpu_ordinal_function_impl,
-                                                        placement_function=_placement_function_impl)
-
-=======
             number_of_tuple_elements=len(laidout_tensors0),
             tuple_types=[x.dtype for x in laidout_tensors0],
             tuple_shapes=[x.shape for x in laidout_tensors0])
         enqueue_ops = infeed_queue.generate_enqueue_ops(all_laidout_tensors,
                                                         tpu_ordinal_function=_tpu_ordinal_function_impl,
                                                         placement_function=_placement_function_impl)
->>>>>>> 83f2aaf0
 
     color_print(params, "Building split TensorFlow computation...")
     start_time = time.time()
@@ -932,9 +767,7 @@
         with tf1.train.MonitoredSession(session_creator=tf1.train.ChiefSessionCreator(master=cluster_resolver.master(),
                                                                                       config=session_config),
                                         hooks=[ckpt_loader_hook, hooks[0]]) as sess:
-<<<<<<< HEAD
-
-            tf.compat.v1.get_default_graph().finalize()
+
             color_print(params, f"Connected after {time.time() - start_time:.1f}s")
             color_print(params, 'Compiling computation...')
             now = time.time()
@@ -945,20 +778,6 @@
             if query_input_fns is None:
                 color_print(params, "Initializing inputs...")
                 sess.run(input_initializers)
-
-=======
-
-            color_print(params, f"Connected after {time.time() - start_time:.1f}s")
-            color_print(params, 'Compiling computation...')
-            now = time.time()
-            sess.run(compilation_state)
-            elapsed = time.time() - now
-            color_print(params, f'Compiled in {elapsed:.1f}s')
-
-            if query_input_fns is None:
-                color_print(params, "Initializing inputs...")
-                sess.run(input_initializers)
->>>>>>> 83f2aaf0
 
             while True:
 
@@ -969,12 +788,8 @@
                     feed_dict = {prompt: _prompt,
                                  iter_pos: _iter_pos,
                                  samp_temp: _samp_temp,
-<<<<<<< HEAD
-                                 end_iter: _end_iter}
-=======
                                  end_iter: _end_iter
                                  }
->>>>>>> 83f2aaf0
 
                 sess.run(enqueue_ops, feed_dict=feed_dict)
 
