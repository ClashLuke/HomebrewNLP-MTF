"""
Contains functions to create a training loop and log its outputs to tensorboard
"""
import collections
import json
import time
import typing

import mesh_tensorflow as mtf
import numpy as np
import tensorflow as tf
from tensorflow.python.data.experimental.ops.distribute_options import AutoShardPolicy
from tensorflow.python.framework import ops
from tensorflow.python.ops import summary_ops_v2 as summary, variables
from tensorflow.python.tpu import tpu, tpu_feed
from tensorflow.python.tpu.ops import tpu_ops
from tensorflow.python.training import checkpoint_management

from .dataclass import ModelParameter
from .model import build
from .mtf_wrapper import constant_scalar, log
from .optimizers import get_optimizer
from .utils_core import color_print
from .utils_mtf import concat, pad, slice, to_fp32, weighted_add

tf1 = tf.compat.v1
Dataset = tf1.data.Dataset


class CheckpointLoaderHook(tf.estimator.SessionRunHook):
    """Load checkpoint right after the session started."""

    def __init__(self, checkpoint_dir):
        self.checkpoint_dir = checkpoint_dir

    def after_create_session(self, session, coord):
        saver_collection = tf1.get_collection(tf1.GraphKeys.SAVERS)
        if saver_collection:
            check_point = tf.train.latest_checkpoint(self.checkpoint_dir)
            if check_point:
                saver_collection[0].restore(session, check_point)


def add_summary(tf_loss, value, global_step):
    """Add all summaries."""

    def _host_loss_summary(local_tf_loss, local_value, local_global_step):
        """Add summary.scalar in host side."""
        gs = tf.cast(local_global_step, tf.int64)
        with tf.control_dependencies([summary.scalar(key, local_value[key], step=gs) for key in local_value.keys()]):
            return tf.identity(local_tf_loss)

    # Cast the global step to tf.int32, since
    # outside_compilation does not support tf.int64.
    return tpu.outside_compilation(_host_loss_summary, tf_loss, value, tf.cast(global_step, tf.int32))


def add_histogram(tf_loss, value, global_step):
    """Add all summaries."""

    def _host_loss_summary(local_tf_loss, local_value, local_global_step):
        """Add summary.scalar in host side."""
        gs = tf.cast(local_global_step, tf.int64)
        with tf.control_dependencies([summary.histogram(key, local_value[key], step=gs) for key in local_value.keys()]):
            return tf.identity(local_tf_loss)

    # Cast the global step to tf.int32, since
    # outside_compilation does not support tf.int64.
    return tpu.outside_compilation(_host_loss_summary, tf_loss, value, tf.cast(global_step, tf.int32))


def _import_tensor(params, tensor, shape, name):
    return mtf.import_laid_out_tensor(params.mesh, params.mesh_impl.LaidOutTensor([tensor]), shape, name)


def computation_func(params: ModelParameter, input_fn: typing.Callable,
                     session_config, cluster_resolver, callback_fns, query_input_fns=None):
    # TODO(Lucas): move tf dataset to iterator/queue
    # TODO(Lucas): clean up code + optimize
    host_id_to_tf_device = "/job:worker/task:{:d}/device:CPU:0"
    hooks = []
    output_shapes = []
    tf.config.optimizer.set_experimental_options(params.tensorflow_optimization_settings)

    def _model_fn(*args):
        manual_global_step = tf1.get_variable("manual_global_step", [], tf.int64, initializer=tf.zeros_initializer(),
                                              trainable=False,
                                              aggregation=variables.VariableAggregation.ONLY_FIRST_REPLICA)
        # Construct mtf graph + mesh from params
        graph = mtf.Graph()

        # Build mtf mesh object
        params.mesh = mtf.Mesh(graph, "mesh", mtf.utils.BalancedVariablePlacer(params.cpu_devices))

        def _base_model_fn(*args):

            if params.macro_batching > 1 and params.train:
                loop_idx, prev_loss, *args = args
                args = list(args)[log_len:]
                inp_args = args.copy()

                for _inp_idx, _inp in enumerate(args):
                    slice_shape = [loop_idx] + [0 for _ in range(len(_inp.shape) - 1)]
                    size_shape = list(_inp.shape)
                    size_shape[0] = params.train_batch_size // params.batch_splits

                    args[_inp_idx] = tf.slice(_inp, slice_shape, size_shape)

            # Build mtf_features & seq length dict for getting number of microbatches
            # We need to pack inputs into a dict to pass into serialize_training_step
            # params.mode = mode

            frame_input = None
            cat_mask_src = None
            cat_mask_tag = None
            token_x_input = None
            token_y_input = None
            frame_mask_src = None
            frame_mask_tag = None
            token_mask = None
            initial_pos = None
            sampling_temperature = None
            end_iterations = None

            start_time = time.time()
            color_print(params, "Building Mesh-TensorFlow graph...")
            if params.use_video:
                frame_input = _import_tensor(params, args[0], params.frame_input_shape, "frame_input")
                cat_mask_src = _import_tensor(params, args[1], params.frame_mask_shape, "cat_mask_x")
                cat_mask_tag = _import_tensor(params, args[2], params.frame_mask_shape, "cat_mask_y")
                frame_mask_src = _import_tensor(params, args[3], params.frame_mask_shape, "vid_msk_src")
                frame_mask_tag = _import_tensor(params, args[4], params.frame_mask_shape, "vid_msk_tgt")

                if params.use_language:
                    token_x_input = _import_tensor(params, args[5], params.token_dim_shape, "tkn_src")
                    token_y_input = _import_tensor(params, args[6], params.token_dim_shape, "tkn_tgt")
                    token_mask = _import_tensor(params, args[7], params.token_dim_shape, "txt_msk")

            else:  # params.use_language
                token_x_input = _import_tensor(params, args[0], params.token_dim_shape, "tkn_src")
                token_y_input = _import_tensor(params, args[1], params.token_dim_shape, "tkn_tgt")

                if not query_input_fns is None:
                    initial_pos_dim = mtf.Dimension("_initial_pos_dim", 1)
                    initial_pos = _import_tensor(params, args[2], mtf.Shape([initial_pos_dim]), "initial_pos")
                    initial_pos = mtf.reduce_sum(initial_pos, output_shape=[])
                    sampling_temperature = _import_tensor(params, args[3], mtf.Shape([initial_pos_dim]), "temperature")
                    sampling_temperature = mtf.reduce_sum(sampling_temperature, output_shape=[])
                    end_iterations = _import_tensor(params, args[4], mtf.Shape([initial_pos_dim]), "end_iterations")
                    end_iterations = mtf.reduce_sum(end_iterations, output_shape=[])

            if params.train or not params.use_autoregressive_sampling:
                loss, loss_list, video_loss, accuracy, token_loss, frame_out, token_out = build(params,
                                                                                                frame_input,
                                                                                                cat_mask_src,
                                                                                                cat_mask_tag,
                                                                                                token_x_input,
                                                                                                token_y_input,
                                                                                                frame_mask_src,
                                                                                                frame_mask_tag,
                                                                                                token_mask)
            else:
                if params.use_video:
                    # todo: fix token shift for video (Jan).
                    tkn_per_frame = mtf.Dimension("language_token_per_frame",
                                                  params.language_token_per_frame)
                    shape = [params.batch_dim, params.sequence_dim, tkn_per_frame, params.vocab_dim]
                    steps = params.time_patch_size

                    def body_fn(position, token_x_input, token_y_input, frame_input,
                                frame_mask_src, frame_mask_tag, token_mask, *states):

                        _, _, _, _, _, frame_out, token_out = build(params,
                                                                    frame_input,
                                                                    mtf.ones(params.mesh, [], tf.float32),
                                                                    mtf.ones(params.mesh, [], tf.float32),
                                                                    token_x_input,
                                                                    token_y_input,
                                                                    frame_mask_src,
                                                                    frame_mask_tag,
                                                                    token_mask)

                        frame_input = weighted_add(pad(frame_out, params.sequence_dim, (0, 1)), frame_input,
                                                   mtf.one_hot(position, params.frame_input_sequence, dtype=tf.float32))

                        if params.use_language:
                            one_hot_sequence = mtf.one_hot(position, params.sequence_dim, dtype=tf.float32)
                            token_out = mtf.argmax(mtf.reshape(token_out, new_shape=shape), params.vocab_dim)
                            padding_token = to_fp32(mtf.equal(token_out, params.padding_token))

                            token_x_input = weighted_add(mtf.reshape(token_out, new_shape=params.token_dim_shape),
                                                         token_x_input,
                                                         mtf.one_hot(position, params.sequence_dim, dtype=tf.int32))

                            token_pad = mtf.less_equal(mtf.range(params.mesh, tkn_per_frame, dtype=tf.float32),
                                                       to_fp32(mtf.argmax(padding_token, reduced_dim=tkn_per_frame)),
                                                       output_shape=token_out.shape)

                            token_mask = weighted_add(
                                    mtf.reshape(to_fp32(token_pad), new_shape=params.token_dim_shape),
                                    to_fp32(token_mask), one_hot_sequence)

                            frame_pad = to_fp32(
                                    mtf.greater(mtf.reduce_sum(padding_token, reduced_dim=tkn_per_frame), 0))
                            token_x_input = weighted_add(frame_pad, to_fp32(token_x_input), one_hot_sequence)

                            token_x_input = mtf.cast(token_x_input, dtype=tf.int32)

                        return position + 1, token_x_input, token_y_input, frame_input, frame_mask_src, \
                               frame_mask_tag, token_mask

                    if token_mask is not None:
                        token_mask = to_fp32(token_mask)
                    if frame_mask_src is not None:
                        frame_mask_src = to_fp32(frame_mask_src)
                    if frame_mask_tag is not None:
                        frame_mask_tag = to_fp32(frame_mask_tag)

                    while_loop_inputs = [mtf.zeros(params.mesh, [], tf.int32) + params.initial_autoregressive_position,
                                         token_x_input, token_y_input, frame_input, frame_mask_src, frame_mask_tag,
                                         token_mask]

                else:  # -> params.use_language
                    def body_fn(position, token_x, token_y, sampling_temperature, *states):
                        _, _, _, _, _, _, token_out = build(params,
                                                            mtf.ones(params.mesh, [], tf.float32),
                                                            mtf.ones(params.mesh, [], tf.float32),
                                                            mtf.ones(params.mesh, [], tf.float32),
                                                            token_x,
                                                            token_y,
                                                            mtf.ones(params.mesh, [], tf.float32),
                                                            mtf.ones(params.mesh, [], tf.float32),
                                                            mtf.ones(params.mesh, [], tf.float32))

                        one_hot_mask = mtf.one_hot(position, output_dim=params.sequence_dim, dtype=tf.int32)
                        token_out = mtf.cast(token_out, dtype=tf.float32)

                        token_out += (log(-log(mtf.random_uniform(params.mesh, token_out.shape, maxval=1,
                                                                  minval=1e-9, dtype=tf.float32)))
                                      * (-sampling_temperature))
                        token_out = mtf.argmax(token_out, params.vocab_dim)

                        token_out = mtf.shift(token_out, offset=1, dim=params.sequence_dim, wrap=False)

                        return (position + 1, weighted_add(token_out, token_x, one_hot_mask),
                                token_y, mtf.cast(sampling_temperature, dtype=tf.float32))

                    if initial_pos is None:
                        initial_pos = mtf.constant(params.mesh, value=params.initial_autoregressive_position,
                                                   dtype=tf.int32)
                    token_initial_pos_mask = mtf.less_equal(mtf.range(params.mesh, params.sequence_dim, dtype=tf.int32),
                                                            initial_pos)
                    token_initial_pos_mask = mtf.cast(token_initial_pos_mask, tf.int32)

                    if params.debug_sample:
                        token_x_input_a = slice(token_x_input, 0, 1, dim=params.batch_dim)
                        token_x_input_b = token_x_input_a * token_initial_pos_mask
                        token_x_input = concat([token_x_input_a, token_x_input_b], dim=token_x_input_a.shape[0])
                    else:
                        token_x_input = token_x_input * token_initial_pos_mask

                    if sampling_temperature is None:
                        sampling_temperature = constant_scalar(params, params.sampling_temperature, dtype=tf.float32)

<<<<<<< HEAD
                    if end_iterations is None:
                        end_iterations = mtf.constant(params.mesh, value=params.n_ctx,
                                                   dtype=tf.int32)
=======
                    # if end_iterations is None:
                    #    end_iterations  =
>>>>>>> 25196e7e

                    while_loop_inputs = [initial_pos, token_x_input, token_y_input, sampling_temperature]

                def cond_fn(position, *states):
                    is_done = mtf.greater_equal(position, end_iterations)
                    is_done = mtf.reduce_sum(is_done)

                    return mtf.logical_not(is_done)

                loop_out = mtf.while_loop(cond_fn=cond_fn, body_fn=body_fn, inputs=while_loop_inputs)

                if params.use_language:
                    token_out = loop_out[1]
                if params.use_video:
                    frame_out = loop_out[3]

            if params.train:
                if params.multi_loss_strategy == "linear":
                    loss_list = [loss]
                elif params.multi_loss_strategy == "mgda":
                    loss_list = loss_list + [None]

                update_ops, learning_rate, debug_gradients_dict = get_optimizer(loss_list, params, manual_global_step)
            else:
                if params.use_language:
                    token_out = mtf.anonymize(token_out)
                if params.use_video:
                    if params.use_discrete_video_loss:
                        frame_out = mtf.argmax(frame_out, reduced_dim=params.discrete_color_dim)
                    frame_out = mtf.anonymize(frame_out)

            color_print(params, f"Built in {time.time() - start_time:.1f}s")
            param_count = int(sum([variable.size for variable in graph.trainable_variables]))
            var_count = int(sum([variable.size for variable in graph.all_variables]))
            embed_param_count = int(sum([variable.size for variable in
                                         graph.trainable_variables if 'embed' in variable.name]))
            body_param_count = int(sum([variable.size for variable in
                                        graph.trainable_variables if 'body' in variable.name]))

            print('')

            constant = '  variables: '
            variable_mapping = [('Model', param_count - embed_param_count),
                                ('Embedding', embed_param_count),
                                ('Body with Embed', body_param_count),
                                ('Untrainable', var_count - param_count),
                                ('', 0),
                                ('Total trainable', param_count),
                                ('Total', var_count)]
            variable_mapping = [(name, f'{int(count):,}') for name, count in variable_mapping]
            max_str = max(len(name) for name, _ in variable_mapping)
            max_int = max(len(count) for _, count in variable_mapping)
            for name, count in variable_mapping:
                if not name:
                    color_print(params, '-' * (max_str + max_int + len(constant)))
                    continue
                color_print(params, f'{name:<{max_str}s}{constant}{count:>{max_int}s}')

            color_print(params, "\nDimensions:")
            for dim_name in sorted(list(set([item for variable in graph.all_variables
                                             for item in variable.shape.dimension_names]))):
                color_print(params, dim_name)
            print('')

            model_size = {'model_variables':           int(param_count - embed_param_count),
                          'embedding_variables':       int(embed_param_count),
                          'body_variables':            int(body_param_count),
                          'untrainable_variables':     int(var_count - param_count),
                          'total_trainable_variables': int(param_count),
                          'total_variables':           int(var_count)
                          }

            if params.train:
                json.dump(model_size, tf.io.gfile.GFile(f"{params.model_path}/model_size.info", 'w'), indent=2)

            color_print(params, "Lowering graph to TensorFlow...")
            start_time = time.time()
            lowering = mtf.Lowering(graph, {params.mesh: params.mesh_impl})
            color_print(params, f"Lowered in {time.time() - start_time:.1f}s")
            if params.train:
                log_dict = {'learning_rate': tf.cast(learning_rate, tf.float32)}
                if params.use_video:
                    log_dict['video_loss'] = tf.cast(lowering.export_to_tf_tensor(video_loss), tf.float32)
                if params.use_language:
                    log_dict['token_loss'] = tf.cast(lowering.export_to_tf_tensor(token_loss), tf.float32)
                if accuracy is not None:
                    log_dict['accuracy'] = tf.cast(lowering.export_to_tf_tensor(accuracy), tf.float32)

                comput_ops = [lowering.lowered_operation(op) for op in update_ops]

                with tf.control_dependencies(comput_ops):
                    global_step = tf1.train.get_or_create_global_step()

                    step = tf.math.mod(manual_global_step + 1, tf.constant(params.grad_accumulation, dtype=tf.int64))
                    step = tf.equal(step, tf.constant(0, dtype=tf.int64))
                    step = tf.cast(step, tf.int64)

                    tf_loss = tf.cast(lowering.export_to_tf_tensor(loss), tf.float32)

                    if params.macro_batching > 1 and params.train:
                        if params.macro_batch_loss_smoothing:
                            tf_loss = tf.cast(tf_loss, tf.float32)
                            tf_loss += tf.cast(prev_loss, tf.float32) * tf.cast(loop_idx, tf.float32)
                            tf_loss /= tf.cast(1 + loop_idx, tf.float32)
                        params.log_dict_keys = list(log_dict.keys())
                    else:
                        comput_ops.append(add_summary(tf_loss=tf_loss, value=log_dict, global_step=global_step))

                    if params.debug_gradients:
                        for grad_key in debug_gradients_dict.keys():
                            debug_gradients_dict[grad_key] = \
                                tf.cast(lowering.export_to_tf_tensor(debug_gradients_dict[grad_key]), tf.float32)

                        comput_ops.append(add_histogram(tf_loss=tf_loss, value=debug_gradients_dict,
                                                        global_step=global_step))

                    comput_ops.extend([tf1.assign_add(global_step, step),
                                       tf1.assign_add(manual_global_step, tf.constant(1, dtype=tf.int64, shape=[]))])

                hooks.append(mtf.MtfRestoreHook(lowering))
                with mtf.utils.outside_all_rewrites():
                    if params.use_checkpointing:
                        saver = tf1.train.Saver(tf1.global_variables(),
                                                sharded=True,
                                                max_to_keep=params.max_checkpoints_keep,
                                                defer_build=False,
                                                save_relative_paths=True)
                        tf1.add_to_collection(tf1.GraphKeys.SAVERS, saver)
                        hooks.append(tf1.train.CheckpointSaverHook(params.model_path,
                                                                   save_steps=params.steps_per_checkpoint,
                                                                   saver=saver,
                                                                   listeners=[mtf.MtfCheckpointSaverListener(lowering)],
                                                                   save_graph_def=params.save_graph))
                        ckpt = checkpoint_management.get_checkpoint_state(params.model_path)
                        if ckpt is not None:
                            color_print(params, "Recovering last checkpoints...")
                            saver.recover_last_checkpoints(ckpt.all_model_checkpoint_paths)

                if params.macro_batching > 1 and params.train:
                    with tf.control_dependencies(comput_ops):
                        return [loop_idx + 1, tf_loss] + [log_dict[key] for key in params.log_dict_keys] + inp_args
                else:
                    return tf.group(comput_ops)

            else:  # train == 'sample'
                predictions = {}

                if params.use_video:
                    predictions['frame_out'] = lowering.export_to_tf_tensor(frame_out)
                    predictions['frame_tgt'] = args[0]

                if params.use_language:
                    predictions['token_out'] = lowering.export_to_tf_tensor(token_out)
                    predictions['token_tgt'] = args[1 + int(params.use_video) * 5]

                predictions = [val if val.dtype == tf.float32 else tf.cast(val, tf.float32) for val in
                               predictions.values()]
                output_shapes.extend([pred.shape for pred in predictions])
                hooks.append(mtf.MtfRestoreHook(lowering))
                return tpu_ops.outfeed_enqueue_tuple(predictions)

        if params.train and params.macro_batching > 1:
            log_len = int(params.use_language) + int(params.use_video) + \
                      int(params.calc_accuracy) * int(params.use_language) + 1
            loop_inputs = [tf.constant(0, dtype=tf.int32, shape=[]), tf.constant(0, dtype=tf.float32, shape=[])]
            loop_inputs = loop_inputs + [tf.constant(0, dtype=tf.float32, shape=[]) for _ in range(log_len)] \
                          + list(args)

            def con(i, *args):
                return tf.less(i, tf.constant(params.macro_batching, dtype=tf.int32, shape=[]))

            loop_out = tf.while_loop(cond=con, body=_base_model_fn,
                                     loop_vars=loop_inputs, back_prop=False, parallel_iterations=1)

            tf_loss = loop_out[1]
            log_list = loop_out[2:][:log_len]
            log_dict = {key: val for (key, val) in zip(params.log_dict_keys, log_list)}
            global_step = tf1.train.get_or_create_global_step()

            with tf.control_dependencies(log_list):
                ret = add_summary(tf_loss=tf_loss, value=log_dict, global_step=global_step)
        else:
            ret = _base_model_fn(*args)

        return ret

    num_cores = params.mesh_impl.device_assignment.num_replicas

    ordered_ordinals = []
    ordered_hosts = []
    ordered_host_ids = []
    host_id_to_its_pnums = collections.defaultdict(list)
    d_assignment = params.mesh_impl.device_assignment

    for pnum in range(num_cores):
        physical_pnum = params.mesh_impl.l2p(pnum)

        # For MTF, there's always 1 core per replica. So logical_core=0.
        ordered_ordinals.append(d_assignment.tpu_ordinal(replica=physical_pnum, logical_core=0))
        host_device = d_assignment.host_device(replica=physical_pnum)
        host_id = int(host_device.lower().split("/task:")[1].split("/device:")[0])
        ordered_hosts.append(host_device)
        ordered_host_ids.append(host_id)
        host_id_to_its_pnums[host_id].append(pnum)

    if query_input_fns is None:
        num_hosts = len(set(ordered_hosts))

        pnum_maps = []
        macro_batching_multi = params.macro_batching if params.train else 1
        batch_size = params.input_pipeline_shape[0].to_integer_list[0] * macro_batching_multi
        for mtf_shape in params.input_pipeline_shape:
            # Make sure that the batch size is the same across all input tensors.
            assert batch_size == mtf_shape.to_integer_list[0] * macro_batching_multi

            s_shape = params.mesh_impl.slice_shape(mtf_shape)
            shape_list = [dim_size // s_dim_size for dim_size, s_dim_size in zip(mtf_shape.to_integer_list, s_shape)]

            pnum_map_shape = shape_list + [num_cores // np.prod(shape_list)]
            assert np.prod(pnum_map_shape) == num_cores

            # Initialize the pnum_map to None.
            pnum_map = np.empty(pnum_map_shape, dtype=object)
            pnum_map[:] = None

            for pnum in range(num_cores):
                s_begin = params.mesh_impl.slice_begin(mtf_shape, pnum)
                coord = [dim_size // s_dim_size for dim_size, s_dim_size in zip(s_begin, s_shape)]
                # put pnum in pnum_map[coord]
                pnum_array_ref = pnum_map[tuple(coord)]
                for idx, value in enumerate(pnum_array_ref):
                    if value is None:
                        pnum_array_ref[idx] = pnum
                        break

            pnum_maps.append(pnum_map)

        # For each sub-batch, we need to know which host should read it.
        if params.train:

            # This records how many datasets (ds) are already stored on each host.
            num_dss_per_host = [0] * num_hosts

            # A list of host_ids that holds datasets (ds).
            hosts_to_hold_ds = []

            for sub_batch_pnum_map in pnum_maps[0]:

                num_pnums_per_host = [0] * num_hosts
                for pnum in sub_batch_pnum_map.flatten():
                    num_pnums_per_host[ordered_host_ids[pnum]] += 1

                host_metrics = [(host_id, num_pnums_per_host[host_id], num_dss_per_host[host_id]) for host_id in
                                range(num_hosts)]
                host_id, _, _ = max(host_metrics, key=lambda keys: (keys[1], -keys[2]))

                num_dss_per_host[host_id] += 1
                hosts_to_hold_ds.append(host_id)

        else:
            # There should be just one dataset-holding host. Make the last host do it.
            hosts_to_hold_ds = [num_hosts - 1]

        sub_batch_size = batch_size // len(hosts_to_hold_ds)
        tf1.logging.info("MTF sub_batch_size: {}".format(sub_batch_size))
        assert sub_batch_size * len(hosts_to_hold_ds) == batch_size

        # Slots for all laidout tensors.
        all_laidout_tensors = [[None] * len(params.input_pipeline_shape) for _ in range(num_cores)]

        log_path = params.model_path + "/DataLog.log"
        _run_log = []
        run_log = None

        if params.use_checkpointing:
            if tf.io.gfile.exists(log_path):
                _run_log = json.load(tf.io.gfile.GFile(log_path, 'r'))

            curran_stats = {'steps':             params.current_step, 'ctx': params.n_ctx,
                            'slice_count':       len(hosts_to_hold_ds),
                            'interleave_size':   params.interleaved_datasets,
                            'batch_size':        params.train_batch_size,
                            'grad_accumulation': params.grad_accumulation,
                            'token_patch_size':  params.token_patch_size
                            }
            json.dump((_run_log + [curran_stats]), tf.io.gfile.GFile(log_path, 'w'), indent=2)

            if len(_run_log) > 0 and not params.use_random_dataloader:
                _run_log = [r for r in _run_log if r['steps'] != params.current_step]
                if len(_run_log) > 0:
                    run_log = [_run_log.pop(-1)]
                    for r in _run_log[::-1]:
                        if run_log[-1]['steps'] != r['steps'] and r['steps'] != params.current_step:
                            run_log.append(r)
                    run_log = run_log[::-1]

                    for run_idx in range(len(run_log) - 1):
                        run_log[run_idx]['steps'] = run_log[run_idx + 1]['steps'] - run_log[run_idx]['steps']

                    run_log[-1]['steps'] = params.current_step - run_log[-1]['steps']

                    if run_log[-1]['steps'] <= 0:
                        run_log = None

        ds_iterator = []
        # For each sub-batch, create a SubBatchSlicer object.
        for sub_batch_i, host_id in enumerate(hosts_to_hold_ds):
            # Get the list of pnums for each input.
            if params.train:

                all_sub_batch_pnums = []
                for pnum_map in pnum_maps:
                    sub_batch_pnums = pnum_map[sub_batch_i, ...].flatten().tolist()
                    all_sub_batch_pnums.append(sub_batch_pnums)

            else:

                all_sub_batch_pnums = [pnum_map.flatten().tolist() for pnum_map in pnum_maps]

            with ops.device(f"/job:worker/task:{host_id}/device:CPU:0"):
                dataset = input_fn(params, sub_batch_size, sub_batch_i, len(hosts_to_hold_ds), run_log)
                if not params.use_random_dataloader and params.train and params.use_video:
                    dataset = dataset.skip(params.current_step // params.macro_batching)
                dataset = dataset.prefetch(params.buffer_size)
                options = tf.data.Options()
                options.experimental_deterministic = not params.train
                options.experimental_optimization.autotune = True
                options.experimental_optimization.autotune_buffers = True
                options.experimental_optimization.filter_fusion = True
                options.experimental_optimization.hoist_random_uniform = True
                options.experimental_optimization.map_and_batch_fusion = True
                options.experimental_optimization.map_and_filter_fusion = False
                options.experimental_optimization.map_fusion = True
                options.experimental_optimization.map_parallelization = True
                options.experimental_optimization.map_vectorization.enabled = True
                options.experimental_optimization.map_vectorization.use_choose_fastest = True
                options.experimental_optimization.noop_elimination = True
                options.experimental_optimization.parallel_batch = True
                options.experimental_optimization.shuffle_and_repeat_fusion = True
                options.experimental_optimization.apply_default_optimizations = False
                options.experimental_threading.max_intra_op_parallelism = 1
                options.experimental_threading.private_threadpool_size = 48
                options.experimental_distribute.auto_shard_policy = AutoShardPolicy.AUTO
                dataset: Dataset = dataset.with_options(options)
                _ds_iterator = tf1.data.make_initializable_iterator(dataset)
                ds_iterator.append(_ds_iterator)
                all_input_tensors = _ds_iterator.get_next()

                if isinstance(all_input_tensors, tf.Tensor):
                    all_input_tensors = [all_input_tensors]
                assert len(all_input_tensors) == len(all_sub_batch_pnums)

                for input_i in range(len(all_input_tensors)):
                    input_tensor = all_input_tensors[input_i]
                    sub_batch_pnums = all_sub_batch_pnums[input_i]
                    mtf_input_shape = params.input_pipeline_shape[input_i]

                    # Initialize the cache for each input_i
                    _slice_dict = collections.defaultdict(list)

                    for idx, pnum in enumerate(sub_batch_pnums):

                        s_begin = params.mesh_impl.slice_begin(mtf_input_shape, pnum)
                        if not not params.train:
                            # Always slice from 0 in the first dimension (batch dimension), since
                            # input_tensor a sub-batch tensor.
                            s_begin[0] = 0
                        if tuple(s_begin) in _slice_dict:
                            input_slice = _slice_dict[tuple(s_begin)]
                        else:
                            s_shape = params.mesh_impl.slice_shape(mtf_input_shape)
                            s_shape[0] = s_shape[0] * macro_batching_multi
                            input_slice = tf.slice(input_tensor, s_begin, s_shape)

                        all_laidout_tensors[pnum][input_i] = input_slice

        # Make sure that there are no Nones in all_laidout_tensors.
        for laidout_tensors in all_laidout_tensors:
            assert None not in laidout_tensors

        with ops.device(f"/job:worker/task:{hosts_to_hold_ds[0]}/device:CPU:0"):

            def _tpu_ordinal_function_impl(pnum):
                return ordered_ordinals[pnum]

            def _placement_function_impl(pnum):
                return ordered_hosts[pnum]

            laidout_tensors0 = all_laidout_tensors[0]
            infeed_queue = tpu_feed.InfeedQueue(
                    number_of_tuple_elements=len(laidout_tensors0),
                    tuple_types=[x.dtype for x in laidout_tensors0],
                    tuple_shapes=[x.shape for x in laidout_tensors0])
            enqueue_ops = infeed_queue.generate_enqueue_ops(
                    all_laidout_tensors,
                    tpu_ordinal_function=_tpu_ordinal_function_impl,
                    placement_function=_placement_function_impl)

        input_initializers = [ds.initializer for ds in ds_iterator]
    else:

        def _tpu_ordinal_function_impl(pnum):
            return ordered_ordinals[pnum]

        def _placement_function_impl(pnum):
            return ordered_hosts[pnum]

        prompt = tf1.placeholder(dtype=tf.int32, shape=[t.size for t in params.token_dim_shape])
        iter_pos = tf1.placeholder(dtype=tf.int32, shape=[1])
        samp_temp = tf1.placeholder(dtype=tf.float32, shape=[1])
        end_iter = tf1.placeholder(dtype=tf.int32, shape=[1])

        all_laidout_tensors = [[prompt, prompt, iter_pos, samp_temp, end_iter] for _ in range(params.num_cores)]

        laidout_tensors0 = all_laidout_tensors[0]
        infeed_queue = tpu_feed.InfeedQueue(
                number_of_tuple_elements=len(laidout_tensors0),
                tuple_types=[x.dtype for x in laidout_tensors0],
                tuple_shapes=[x.shape for x in laidout_tensors0])
        enqueue_ops = infeed_queue.generate_enqueue_ops(all_laidout_tensors,
                                                        tpu_ordinal_function=_tpu_ordinal_function_impl,
                                                        placement_function=_placement_function_impl)

    color_print(params, "Building split TensorFlow computation...")
    start_time = time.time()
    compilation_state, computation = tpu.split_compile_and_replicate(_model_fn,
                                                                     [[]] * params.num_cores,
                                                                     infeed_queue,
                                                                     params.d_assignment,
                                                                     None,
                                                                     maximum_shapes=None)
    color_print(params, f"Built computation in {time.time() - start_time:.1f}s")
    ckpt_loader_hook = CheckpointLoaderHook(params.model_path)
    color_print(params, "Connecting to TPU...")
    start_time = time.time()
    if params.train:
        # if params.write_summary:
        flush_summary = summary.flush()
        with tf1.train.MonitoredTrainingSession(master=cluster_resolver.master(),
                                                hooks=[ckpt_loader_hook,
                                                       tf1.train.StepCounterHook(every_n_steps=10)] + hooks,
                                                config=session_config) as sess:
            tf.compat.v1.get_default_graph().finalize()
            color_print(params, f"Connected after {time.time() - start_time:.1f}s")
            color_print(params, 'Compiling computation...')
            now = time.time()
            sess.run(compilation_state)
            elapsed = time.time() - now
            color_print(params, f'Compiled in {elapsed:.1f}s')

            color_print(params, "Initializing inputs...")
            sess.run(input_initializers)

            color_print(params, "Initializing summary...")
            summary.initialize(session=sess)

            now = time.time()
            color_print(params, f'Enqueueing first batch...')
            sess.run(enqueue_ops)
            elapsed = time.time() - now
            color_print(params, f'Enqueued in {elapsed:.1f}s')

            current_step = params.current_step
            color_print(params, f"Starting training loop. Start step: {current_step}")
            first_print_threshold = (5 + current_step) * params.grad_accumulation
            first_print_threshold *= np.maximum(1, (params.macro_batching // params.grad_accumulation))
            current_step = current_step * params.grad_accumulation
            for i in range(current_step, params.train_steps * params.grad_accumulation, params.macro_batching):

                sess.run(computation)
                if params.debug_train_step or i < first_print_threshold:
                    color_print(params, f"Current global step: {i // params.grad_accumulation}"
                                        f"   accumulation step: {i % params.grad_accumulation}")

                sess.run(enqueue_ops)
                if params.debug_train_step:
                    color_print(params, f"Enqueueing...")

                sess.run(flush_summary)
                if params.debug_train_step:
                    color_print(params, f"Flushing summary...")

    else:  # train == 'sample'
        outfeed_dequeue_ops = []
        for host_id in range(params.num_hosts):
            with ops.device(host_id_to_tf_device.format(host_id)):
                for device_ordinal in range(params.num_cores_per_host):
                    outfeed_dequeue_op = tpu_ops.outfeed_dequeue_tuple(dtypes=[tf.float32] * len(output_shapes),
                                                                       shapes=output_shapes,
                                                                       device_ordinal=device_ordinal)
                    # We don't need output other than from core 0.
                    outfeed_dequeue_ops.append([tf.reduce_mean(x) for x in outfeed_dequeue_op]
                                               if outfeed_dequeue_ops else outfeed_dequeue_op)
        with tf1.train.MonitoredSession(session_creator=tf1.train.ChiefSessionCreator(master=cluster_resolver.master(),
                                                                                      config=session_config),
                                        hooks=[ckpt_loader_hook, hooks[0]]) as sess:

            color_print(params, f"Connected after {time.time() - start_time:.1f}s")
            color_print(params, 'Compiling computation...')
            now = time.time()
            sess.run(compilation_state)
            elapsed = time.time() - now
            color_print(params, f'Compiled in {elapsed:.1f}s')

            if query_input_fns is None:
                color_print(params, "Initializing inputs...")
                sess.run(input_initializers)

            while True:

                if query_input_fns is None:
                    feed_dict = None
                else:
                    _prompt, _iter_pos, _samp_temp, _end_iter = query_input_fns()
                    feed_dict = {prompt:    _prompt,
                                 iter_pos:  _iter_pos,
                                 samp_temp: _samp_temp,
                                 end_iter:  _end_iter
                                 }

                sess.run(enqueue_ops, feed_dict=feed_dict)

                sess.run(computation)
                out = sess.run(outfeed_dequeue_ops)[0]

                for fn in callback_fns:
                    fn(out)<|MERGE_RESOLUTION|>--- conflicted
+++ resolved
@@ -21,7 +21,7 @@
 from .mtf_wrapper import constant_scalar, log
 from .optimizers import get_optimizer
 from .utils_core import color_print
-from .utils_mtf import concat, pad, slice, to_fp32, weighted_add
+from .utils_mtf import concat, pad, slice, to_fp32, weighted_add, anonymize
 
 tf1 = tf.compat.v1
 Dataset = tf1.data.Dataset
@@ -262,14 +262,9 @@
                     if sampling_temperature is None:
                         sampling_temperature = constant_scalar(params, params.sampling_temperature, dtype=tf.float32)
 
-<<<<<<< HEAD
                     if end_iterations is None:
                         end_iterations = mtf.constant(params.mesh, value=params.n_ctx,
                                                    dtype=tf.int32)
-=======
-                    # if end_iterations is None:
-                    #    end_iterations  =
->>>>>>> 25196e7e
 
                     while_loop_inputs = [initial_pos, token_x_input, token_y_input, sampling_temperature]
 
@@ -693,6 +688,7 @@
                                                         tpu_ordinal_function=_tpu_ordinal_function_impl,
                                                         placement_function=_placement_function_impl)
 
+
     color_print(params, "Building split TensorFlow computation...")
     start_time = time.time()
     compilation_state, computation = tpu.split_compile_and_replicate(_model_fn,
