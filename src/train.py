"""
Contains functions to create a training loop and log its outputs to tensorboard
"""
import collections
import json
import time
import typing

import mesh_tensorflow as mtf
import numpy as np
import tensorflow as tf
from tensorflow.compat.v1.data import Dataset
from tensorflow.python.data.experimental.ops.distribute_options import AutoShardPolicy
from tensorflow.python.framework import ops
from tensorflow.python.ops import summary_ops_v2 as summary, variables
from tensorflow.python.tpu import tpu, tpu_feed
from tensorflow.python.tpu.ops import tpu_ops
from tensorflow.python.training import checkpoint_management

from .dataclass import ModelParameter
from .model import build
from .optimizers import get_optimizer
from .utils_core import color_print
from .utils_mtf import argmax, concat, constant_scalar, log, pad, slice, to_float, weighted_add

tf1 = tf.compat.v1


class CheckpointLoaderHook(tf.estimator.SessionRunHook):
    """Load checkpoint right after the session started."""

    def __init__(self, checkpoint_dir):
        self.checkpoint_dir = checkpoint_dir

    def after_create_session(self, session, coord):
        saver_collection = tf1.get_collection(tf1.GraphKeys.SAVERS)
        if saver_collection:
            check_point = tf.train.latest_checkpoint(self.checkpoint_dir)
            if check_point:
                saver_collection[0].restore(session, check_point)


def add_summary(tf_loss, value, global_step):
    """Add all summaries."""

    def _host_loss_summary(local_tf_loss, local_value, local_global_step):
        """Add summary.scalar in host side."""
        gs = tf.cast(local_global_step, tf.int64)
        with tf.control_dependencies([summary.scalar(key, local_value[key], step=gs) for key in local_value.keys()]):
            return tf.identity(local_tf_loss)

    # Cast the global step to tf.int32, since
    # outside_compilation does not support tf.int64.
    return tpu.outside_compilation(_host_loss_summary, tf_loss, value, tf.cast(global_step, tf.int32))


def add_histogram(tf_loss, value, global_step):
    """Add all summaries."""

    def _host_loss_summary(local_tf_loss, local_value, local_global_step):
        """Add summary.scalar in host side."""
        gs = tf.cast(local_global_step, tf.int64)
        with tf.control_dependencies([summary.histogram(key, local_value[key], step=gs) for key in local_value.keys()]):
            return tf.identity(local_tf_loss)

    # Cast the global step to tf.int32, since
    # outside_compilation does not support tf.int64.
    return tpu.outside_compilation(_host_loss_summary, tf_loss, value, tf.cast(global_step, tf.int32))


def _import_tensor(params, tensor, shape, name):
    return mtf.import_laid_out_tensor(params.mesh, params.mesh_impl.LaidOutTensor([tensor]), shape, name)


def computation_func(params: ModelParameter, input_fn: typing.Callable,
                     session_config, cluster_resolver, callback_fns):
    # TODO(Lucas): move tf dataset to iterator/queue
    # TODO(Lucas): clean up code + optimize
    host_id_to_tf_device = "/job:worker/task:{:d}/device:CPU:0"
    hooks = []
    output_shapes = []
    tf.config.optimizer.set_experimental_options(params.tensorflow_optimization_settings)

    def _model_fn(*args):
        manual_global_step = tf1.get_variable("manual_global_step", [], tf.int64, initializer=tf.zeros_initializer(),
                                              trainable=False,
                                              aggregation=variables.VariableAggregation.ONLY_FIRST_REPLICA)
        # Construct mtf graph + mesh from params
        graph = mtf.Graph()

        # Build mtf mesh object
        params.mesh = mtf.Mesh(graph, "mesh", mtf.utils.BalancedVariablePlacer(params.cpu_devices))

        # Build mtf_features & seq length dict for getting number of microbatches
        # We need to pack inputs into a dict to pass into serialize_training_step
        # params.mode = mode

        frame_input = None
        cat_mask_src = None
        cat_mask_tag = None
        token_x_input = None
        token_y_input = None
        frame_mask_src = None
        frame_mask_tag = None
        token_mask = None
        start_time = time.time()
        color_print(params, "Building Mesh-TensorFlow graph...")
        if params.use_video:
            frame_input = _import_tensor(params, args[0], params.frame_input_shape, "frame_input")
            cat_mask_src = _import_tensor(params, args[1], params.frame_mask_shape, "cat_mask_x")
            cat_mask_tag = _import_tensor(params, args[2], params.frame_mask_shape, "cat_mask_y")
            frame_mask_src = _import_tensor(params, args[3], params.frame_mask_shape, "vid_msk_src")
            frame_mask_tag = _import_tensor(params, args[4], params.frame_mask_shape, "vid_msk_tgt")

            if params.use_language:
                token_x_input = _import_tensor(params, args[5], params.token_dim_shape, "tkn_src")
                token_y_input = _import_tensor(params, args[6], params.token_dim_shape, "tkn_tgt")
                token_mask = _import_tensor(params, args[7], params.token_dim_shape, "txt_msk")

        else:  # params.use_language
            token_x_input = _import_tensor(params, args[0], params.token_dim_shape, "tkn_src")
            token_y_input = _import_tensor(params, args[1], params.token_dim_shape, "tkn_tgt")

        if params.train or not params.use_autoregressive_sampling:
            loss, loss_list, video_loss, accuracy, token_loss, frame_out, token_out = build(params,
                                                                                            frame_input,
                                                                                            cat_mask_src,
                                                                                            cat_mask_tag,
                                                                                            token_x_input,
                                                                                            token_y_input,
                                                                                            frame_mask_src,
                                                                                            frame_mask_tag,
                                                                                            token_mask)
        else:
            if params.use_video:
                # todo: fix token shift for video (Jan).
                tkn_per_frame = mtf.Dimension("language_token_per_frame",
                                              params.language_token_per_frame)
                shape = [params.batch_dim, params.sequence_dim, tkn_per_frame] + params.vocab_dims
                steps = params.time_patch_size

                def body_fn(position, token_x_input, token_y_input, frame_input,
                            frame_mask_src, frame_mask_tag, token_mask, *states):

                    _, _, _, _, _, frame_out, token_out = build(params,
                                                                frame_input,
                                                                mtf.ones(params.mesh, [], tf.float32),
                                                                mtf.ones(params.mesh, [], tf.float32),
                                                                token_x_input,
                                                                token_y_input,
                                                                frame_mask_src,
                                                                frame_mask_tag,
                                                                token_mask)

                    frame_input = weighted_add(pad(frame_out, params.sequence_dim, (0, 1)), frame_input,
                                               mtf.one_hot(position, params.frame_input_sequence, dtype=tf.float32))

                    if params.use_language:
                        one_hot_sequence = mtf.one_hot(position, params.sequence_dim, dtype=tf.float32)
                        token_out = argmax(mtf.reshape(token_out, new_shape=shape), params.vocab_dims)
                        padding_token = to_float(mtf.equal(token_out, params.padding_token))

                        token_x_input = weighted_add(mtf.reshape(token_out, new_shape=params.token_dim_shape),
                                                     token_x_input,
                                                     mtf.one_hot(position, params.sequence_dim, dtype=tf.int32))

                        token_pad = mtf.less_equal(mtf.range(params.mesh, tkn_per_frame, dtype=tf.float32),
                                                   to_float(mtf.argmax(padding_token, reduced_dim=tkn_per_frame)),
                                                   output_shape=token_out.shape)

                        token_mask = weighted_add(mtf.reshape(to_float(token_pad), new_shape=params.token_dim_shape),
                                                  to_float(token_mask), one_hot_sequence)

                        frame_pad = to_float(mtf.greater(mtf.reduce_sum(padding_token, reduced_dim=tkn_per_frame), 0))
                        token_x_input = weighted_add(frame_pad, to_float(token_x_input), one_hot_sequence)

                        token_x_input = mtf.cast(token_x_input, dtype=tf.int32)

                    return position + 1, token_x_input, token_y_input, frame_input, frame_mask_src, \
                           frame_mask_tag, token_mask

                if token_mask is not None:
                    token_mask = to_float(token_mask)
                if frame_mask_src is not None:
                    frame_mask_src = to_float(frame_mask_src)
                if frame_mask_tag is not None:
                    frame_mask_tag = to_float(frame_mask_tag)

                while_loop_inputs = [mtf.zeros(params.mesh, [], tf.int32) + params.initial_autoregressive_position,
                                     token_x_input, token_y_input, frame_input, frame_mask_src, frame_mask_tag,
                                     token_mask]

            else:  # -> params.use_language
                steps = params.sequence_dim.size

                def body_fn(position, token_x, token_y, *states):
                    _, _, _, _, _, _, token_out = build(params,
                                                        mtf.ones(params.mesh, [], tf.float32),
                                                        mtf.ones(params.mesh, [], tf.float32),
                                                        mtf.ones(params.mesh, [], tf.float32),
                                                        token_x,
                                                        token_y,
                                                        mtf.ones(params.mesh, [], tf.float32),
                                                        mtf.ones(params.mesh, [], tf.float32),
                                                        mtf.ones(params.mesh, [], tf.float32))

                    one_hot_mask = mtf.one_hot(position, output_dim=params.sequence_dim, dtype=tf.int32)
                    if params.sampling_temperature != 0.0:
                        token_out += (log(-log(mtf.random_uniform(params.mesh, token_out.shape, maxval=1,
                                                                  minval=1e-9, dtype=tf.float32))),
                                      *constant_scalar(params, -params.sampling_temperature))
                    token_out = argmax(token_out, params.vocab_dims)
                    token_out = mtf.shift(token_out, offset=1, dim=params.sequence_dim, wrap=False)

                    return (position + 1, weighted_add(token_out, token_x, one_hot_mask), token_y)

                initial_pos = mtf.constant(params.mesh, value=params.initial_autoregressive_position, dtype=tf.int32)
                token_initial_pos_mask = mtf.less_equal(mtf.range(params.mesh, params.sequence_dim, dtype=tf.int32),
                                                        initial_pos)
                token_initial_pos_mask = mtf.cast(token_initial_pos_mask, tf.int32)

                if params.debug_sample:
                    token_x_input_a = slice(token_x_input, 0, 1, dim=params.batch_dim)
                    token_x_input_b = token_x_input_a * token_initial_pos_mask
                    token_x_input = concat([token_x_input_a, token_x_input_b], dim=token_x_input_a.shape[0])
                else:
                    token_x_input = token_x_input * token_initial_pos_mask

                while_loop_inputs = [initial_pos, token_x_input, token_y_input]

            def cond_fn(position, *states):
                is_done = mtf.greater_equal(position, steps)
                is_done = mtf.logical_or(is_done,
                                         mtf.greater_equal(position - params.initial_autoregressive_position, steps))
                is_done = mtf.reduce_sum(is_done)

                return mtf.logical_not(is_done)

            loop_out = mtf.while_loop(cond_fn=cond_fn, body_fn=body_fn, inputs=while_loop_inputs)

            if params.use_language:
                token_out = loop_out[1]
            if params.use_video:
                frame_out = loop_out[3]

        if params.train:
            if params.multi_loss_strategy == "linear":
                loss_list = [loss]
            elif params.multi_loss_strategy == "mgda":
                loss_list = loss_list + [None]

            update_ops, learning_rate, debug_gradients_dict = get_optimizer(loss_list, params, manual_global_step)
        else:
            if params.use_language:
                token_out = mtf.anonymize(token_out)
            if params.use_video:
                frame_out = mtf.anonymize(frame_out)

        color_print(params, f"Built in {time.time() - start_time:.1f}s")
        param_count = int(sum([variable.size for variable in graph.trainable_variables]))
        var_count = int(sum([variable.size for variable in graph.all_variables]))
        embed_param_count = int(sum([variable.size for variable in
                                     graph.trainable_variables if 'embed' in variable.name]))
        body_param_count = int(sum([variable.size for variable in
                                    graph.trainable_variables if 'body' in variable.name]))

        print('')

        constant = '  variables: '
        variable_mapping = [('Model', param_count - embed_param_count),
                            ('Embedding', embed_param_count),
                            ('Body with Embed', body_param_count),
                            ('Untrainable', var_count - param_count),
                            ('', 0),
                            ('Total trainable', param_count),
                            ('Total', var_count)]
        variable_mapping = [(name, f'{int(count):,}') for name, count in variable_mapping]
        max_str = max(len(name) for name, _ in variable_mapping)
        max_int = max(len(count) for _, count in variable_mapping)
        for name, count in variable_mapping:
            if not name:
                color_print(params, '-' * (max_str + max_int + len(constant)))
                continue
            color_print(params, f'{name:<{max_str}s}{constant}{count:>{max_int}s}')

        color_print(params, "\nDimensions:")
        for dim_name in sorted(list(set([item for variable in graph.all_variables
                                         for item in variable.shape.dimension_names]))):
            color_print(params, dim_name)
        print('')

        model_size = {'model_variables':           int(param_count - embed_param_count),
                      'embedding_variables':       int(embed_param_count),
                      'body_variables':            int(body_param_count),
                      'untrainable_variables':     int(var_count - param_count),
                      'total_trainable_variables': int(param_count),
                      'total_variables':           int(var_count)
                      }

        if params.train:
            json.dump(model_size, tf.io.gfile.GFile(f"{params.model_path}/model_size.info", 'w'))

        color_print(params, "Lowering graph to TensorFlow...")
        start_time = time.time()
        lowering = mtf.Lowering(graph, {params.mesh: params.mesh_impl})
        color_print(params, f"Lowered in {time.time() - start_time:.1f}s")
        if params.train:
            log_dict = {'learning_rate': tf.cast(learning_rate, tf.float32)}
            if params.use_video:
                log_dict['video_loss'] = tf.cast(lowering.export_to_tf_tensor(video_loss), tf.float32)
            if params.use_language:
                log_dict['token_loss'] = tf.cast(lowering.export_to_tf_tensor(token_loss), tf.float32)
            if accuracy is not None:
                log_dict['accuracy'] = tf.cast(lowering.export_to_tf_tensor(accuracy), tf.float32)

            global_step = tf1.train.get_or_create_global_step()

            step = tf.math.mod(manual_global_step + 1, tf.constant(params.grad_accumulation, dtype=tf.int64))
            step = tf.equal(step, tf.constant(0, dtype=tf.int64))
            step = tf.cast(step, tf.int64)

            tf_loss = tf.cast(lowering.export_to_tf_tensor(loss), tf.float32)

            comput_ops = [add_summary(tf_loss=tf_loss, value=log_dict, global_step=global_step)]

            if params.debug_gradients:
                for grad_key in debug_gradients_dict.keys():
                    debug_gradients_dict[grad_key] = \
                        tf.cast(lowering.export_to_tf_tensor(debug_gradients_dict[grad_key]), tf.float32)

                comput_ops.append(add_histogram(tf_loss=tf_loss, value=debug_gradients_dict,
                                                global_step=global_step))

            comput_ops.extend([tf1.assign_add(global_step, step),
                               tf1.assign_add(manual_global_step, tf.constant(1, dtype=tf.int64, shape=[]))])

            comput_ops = comput_ops + [lowering.lowered_operation(op) for op in update_ops]

            hooks.append(mtf.MtfRestoreHook(lowering))
            with mtf.utils.outside_all_rewrites():
                if params.use_checkpointing:
<<<<<<< HEAD
                    saver = tf1.train.Saver(tf1.global_variables(),
                                            sharded=True,
                                            max_to_keep=params.max_checkpoints_keep,
                                            defer_build=False,
                                            save_relative_paths=True)
                    tf1.add_to_collection(tf1.GraphKeys.SAVERS, saver)
                    hooks.append(tf1.train.CheckpointSaverHook(params.model_path,
                                                               save_steps=params.steps_per_checkpoint,
                                                               saver=saver,
                                                               listeners=[mtf.MtfCheckpointSaverListener(lowering)]))
=======
                    saver = tf.train.Saver(tf.global_variables(),
                                           sharded=True,
                                           max_to_keep=params.max_checkpoints_keep,
                                           defer_build=False,
                                           save_relative_paths=True)
                    tf.add_to_collection(tf.GraphKeys.SAVERS, saver)
                    hooks.append(tf.train.CheckpointSaverHook(params.model_path,
                                                              save_steps=params.steps_per_checkpoint,
                                                              saver=saver,
                                                              listeners=[mtf.MtfCheckpointSaverListener(lowering)],
                                                              save_graph_def=params.save_graph))
                    ckpt = checkpoint_management.get_checkpoint_state(params.model_path)
                    if ckpt is not None:
                        color_print(params, "Recovering last checkpoints...")
                        saver.recover_last_checkpoints(ckpt.all_model_checkpoint_paths)
>>>>>>> b5b7153a

                ret = tf.group(comput_ops)

        else:  # train == 'sample'
            predictions = {}

            if params.use_video:
                predictions['frame_out'] = lowering.export_to_tf_tensor(frame_out)
                predictions['frame_tgt'] = args[0]

            if params.use_language:
                predictions['token_out'] = lowering.export_to_tf_tensor(token_out)
                predictions['token_tgt'] = args[1 + int(params.use_video) * 5]

            predictions = [val if val.dtype == tf.float32 else tf.cast(val, tf.float32) for val in predictions.values()]
            output_shapes.extend([pred.shape for pred in predictions])
            hooks.append(mtf.MtfRestoreHook(lowering))
            ret = tpu_ops.outfeed_enqueue_tuple(predictions)
        return ret

    num_cores = params.mesh_impl.device_assignment.num_replicas

    ordered_ordinals = []
    ordered_hosts = []
    ordered_host_ids = []
    host_id_to_its_pnums = collections.defaultdict(list)
    d_assignment = params.mesh_impl.device_assignment

    for pnum in range(num_cores):
        physical_pnum = params.mesh_impl.l2p(pnum)

        # For MTF, there's always 1 core per replica. So logical_core=0.
        ordered_ordinals.append(d_assignment.tpu_ordinal(replica=physical_pnum, logical_core=0))
        host_device = d_assignment.host_device(replica=physical_pnum)
        host_id = int(host_device.lower().split("/task:")[1].split("/device:")[0])
        ordered_hosts.append(host_device)
        ordered_host_ids.append(host_id)
        host_id_to_its_pnums[host_id].append(pnum)

    num_hosts = len(set(ordered_hosts))

    pnum_maps = []
    batch_size = params.input_pipeline_shape[0].to_integer_list[0]
    for mtf_shape in params.input_pipeline_shape:
        # Make sure that the batch size is the same across all input tensors.
        assert batch_size == mtf_shape.to_integer_list[0]

        s_shape = params.mesh_impl.slice_shape(mtf_shape)
        shape_list = [dim_size // s_dim_size for dim_size, s_dim_size in zip(mtf_shape.to_integer_list, s_shape)]

        pnum_map_shape = shape_list + [num_cores // np.prod(shape_list)]
        assert np.prod(pnum_map_shape) == num_cores

        # Initialize the pnum_map to None.
        pnum_map = np.empty(pnum_map_shape, dtype=object)
        pnum_map[:] = None

        for pnum in range(num_cores):
            s_begin = params.mesh_impl.slice_begin(mtf_shape, pnum)
            coord = [dim_size // s_dim_size for dim_size, s_dim_size in zip(s_begin, s_shape)]
            # put pnum in pnum_map[coord]
            pnum_array_ref = pnum_map[tuple(coord)]
            for idx, value in enumerate(pnum_array_ref):
                if value is None:
                    pnum_array_ref[idx] = pnum
                    break

        pnum_maps.append(pnum_map)

    # For each sub-batch, we need to know which host should read it.
    if params.train:

        # This records how many datasets (ds) are already stored on each host.
        num_dss_per_host = [0] * num_hosts

        # A list of host_ids that holds datasets (ds).
        hosts_to_hold_ds = []

        for sub_batch_pnum_map in pnum_maps[0]:

            num_pnums_per_host = [0] * num_hosts
            for pnum in sub_batch_pnum_map.flatten():
                num_pnums_per_host[ordered_host_ids[pnum]] += 1

            host_metrics = [(host_id, num_pnums_per_host[host_id], num_dss_per_host[host_id]) for host_id in
                            range(num_hosts)]
            host_id, _, _ = max(host_metrics, key=lambda keys: (keys[1], -keys[2]))

            num_dss_per_host[host_id] += 1
            hosts_to_hold_ds.append(host_id)

    else:
        # There should be just one dataset-holding host. Make the last host do it.
        hosts_to_hold_ds = [num_hosts - 1]

    sub_batch_size = batch_size // len(hosts_to_hold_ds)
    tf1.logging.info("MTF sub_batch_size: {}".format(sub_batch_size))
    assert sub_batch_size * len(hosts_to_hold_ds) == batch_size

    # Slots for all laidout tensors.
    all_laidout_tensors = [[None] * len(params.input_pipeline_shape) for _ in range(num_cores)]

    ds_iterator = []
    # For each sub-batch, create a SubBatchSlicer object.
    for sub_batch_i, host_id in enumerate(hosts_to_hold_ds):
        # Get the list of pnums for each input.
        if params.train:

            all_sub_batch_pnums = []
            for pnum_map in pnum_maps:
                sub_batch_pnums = pnum_map[sub_batch_i, ...].flatten().tolist()
                all_sub_batch_pnums.append(sub_batch_pnums)

        else:

            all_sub_batch_pnums = [pnum_map.flatten().tolist() for pnum_map in pnum_maps]

        with ops.device(f"/job:worker/task:{host_id}/device:CPU:0"):
            dataset = input_fn(params, sub_batch_size, sub_batch_i, len(hosts_to_hold_ds))
            dataset = dataset.prefetch(params.buffer_size)
            dataset = dataset.skip(params.current_step)
            options = tf.data.Options()
            options.experimental_deterministic = not params.train
            options.experimental_optimization.autotune = True
            options.experimental_optimization.autotune_buffers = True
            options.experimental_optimization.filter_fusion = True
            options.experimental_optimization.hoist_random_uniform = True
            options.experimental_optimization.map_and_batch_fusion = True
            options.experimental_optimization.map_and_filter_fusion = False
            options.experimental_optimization.map_fusion = True
            options.experimental_optimization.map_parallelization = True
            options.experimental_optimization.map_vectorization.enabled = True
            options.experimental_optimization.map_vectorization.use_choose_fastest = True
            options.experimental_optimization.noop_elimination = True
            options.experimental_optimization.parallel_batch = True
            options.experimental_optimization.shuffle_and_repeat_fusion = True
            options.experimental_optimization.apply_default_optimizations = False
            options.experimental_threading.max_intra_op_parallelism = 1
            options.experimental_threading.private_threadpool_size = 48
            options.experimental_distribute.auto_shard_policy = AutoShardPolicy.AUTO
            dataset: Dataset = dataset.with_options(options)
            _ds_iterator = tf1.data.make_initializable_iterator(dataset)
            ds_iterator.append(_ds_iterator)
            all_input_tensors = _ds_iterator.get_next()

            if isinstance(all_input_tensors, tf.Tensor):
                all_input_tensors = [all_input_tensors]
            assert len(all_input_tensors) == len(all_sub_batch_pnums)

            for input_i in range(len(all_input_tensors)):
                input_tensor = all_input_tensors[input_i]
                sub_batch_pnums = all_sub_batch_pnums[input_i]
                mtf_input_shape = params.input_pipeline_shape[input_i]

                # Initialize the cache for each input_i
                _slice_dict = collections.defaultdict(list)

                for idx, pnum in enumerate(sub_batch_pnums):

                    s_begin = params.mesh_impl.slice_begin(mtf_input_shape, pnum)
                    if not not params.train:
                        # Always slice from 0 in the first dimension (batch dimension), since
                        # input_tensor a sub-batch tensor.
                        s_begin[0] = 0
                    if tuple(s_begin) in _slice_dict:
                        input_slice = _slice_dict[tuple(s_begin)]
                    else:
                        s_shape = params.mesh_impl.slice_shape(mtf_input_shape)
                        input_slice = tf.slice(input_tensor, s_begin, s_shape)

                    all_laidout_tensors[pnum][input_i] = input_slice

    # Make sure that there are no Nones in all_laidout_tensors.
    for laidout_tensors in all_laidout_tensors:
        assert None not in laidout_tensors

    with ops.device(f"/job:worker/task:{hosts_to_hold_ds[0]}/device:CPU:0"):

        def _tpu_ordinal_function_impl(pnum):
            return ordered_ordinals[pnum]

        def _placement_function_impl(pnum):
            return ordered_hosts[pnum]

        laidout_tensors0 = all_laidout_tensors[0]
        infeed_queue = tpu_feed.InfeedQueue(
                number_of_tuple_elements=len(laidout_tensors0),
                tuple_types=[x.dtype for x in laidout_tensors0],
                tuple_shapes=[x.shape for x in laidout_tensors0])
        enqueue_ops = infeed_queue.generate_enqueue_ops(
                all_laidout_tensors,
                tpu_ordinal_function=_tpu_ordinal_function_impl,
                placement_function=_placement_function_impl)

    input_initializers = [ds.initializer for ds in ds_iterator]

    color_print(params, "Building split TensorFlow computation...")
    start_time = time.time()
    compilation_state, computation = tpu.split_compile_and_replicate(_model_fn,
                                                                     [[]] * params.num_cores,
                                                                     infeed_queue,
                                                                     params.d_assignment,
                                                                     None,
                                                                     maximum_shapes=None)
    color_print(params, f"Built computation in {time.time() - start_time:.1f}s")
    ckpt_loader_hook = CheckpointLoaderHook(params.model_path)
    color_print(params, "Connecting to TPU...")
    start_time = time.time()
    if params.train:
        # if params.write_summary:
        flush_summary = summary.flush()

        with tf1.train.MonitoredTrainingSession(master=cluster_resolver.master(),
                                                hooks=[ckpt_loader_hook,
                                                       tf1.train.StepCounterHook(every_n_steps=10)] + hooks,
                                                config=session_config) as sess:
            color_print(params, f"Connected after {time.time() - start_time:.1f}s")
            color_print(params, 'Compiling computation...')
            now = time.time()
            sess.run(compilation_state)
            elapsed = time.time() - now
            color_print(params, f'Compiled in {elapsed:.1f}s')

            color_print(params, "Initializing inputs...")
            sess.run(input_initializers)

            color_print(params, "Initializing summary...")
            summary.initialize(session=sess)

            color_print(params, "Enqueueing first batch...")
            sess.run(enqueue_ops)

            current_step = params.current_step
            color_print(params, f"Starting training loop. Start step: {current_step}")
            for i in range(current_step, params.train_steps):
                for e_i in range(params.grad_accumulation):
                    if params.debug_train_step or (i - current_step) < 5:
                        color_print(params, f"Current global step: {i}   accumulation step: {e_i}")
                    sess.run(computation)

                    if params.debug_train_step:
                        color_print(params, f"Enqueueing...")
                    sess.run(enqueue_ops)

                if (i + 1) % params.summary_flush_interval == 0:
                    if params.debug_train_step:
                        color_print(params, f"Flushing summary...")
                    sess.run(flush_summary)

                # for fn in callback_fns:
                #    fn(i)

    else:  # train == 'sample'
        outfeed_dequeue_ops = []
        for host_id in range(params.num_hosts):
            with ops.device(host_id_to_tf_device.format(host_id)):
                for device_ordinal in range(params.num_cores_per_host):
                    outfeed_dequeue_op = tpu_ops.outfeed_dequeue_tuple(dtypes=[tf.float32] * len(output_shapes),
                                                                       shapes=output_shapes,
                                                                       device_ordinal=device_ordinal)
                    # We don't need output other than from core 0.
                    outfeed_dequeue_ops.append([tf.reduce_mean(x) for x in outfeed_dequeue_op]
                                               if outfeed_dequeue_ops else outfeed_dequeue_op)
        with tf1.train.MonitoredSession(session_creator=tf1.train.ChiefSessionCreator(master=cluster_resolver.master(),
                                                                                      config=session_config),
                                        hooks=[ckpt_loader_hook, hooks[0]]) as sess:
            color_print(params, f"Connected after {time.time() - start_time:.1f}s")

            color_print(params, "Initializing inputs...")
            sess.run(input_initializers)

            color_print(params, "Enqueueing first batch...")
            sess.run(enqueue_ops)

            while True:
                sess.run(computation)
                out = sess.run(outfeed_dequeue_ops)[0]
                sess.run(enqueue_ops)

                for fn in callback_fns:
                    fn(out)<|MERGE_RESOLUTION|>--- conflicted
+++ resolved
@@ -339,7 +339,6 @@
             hooks.append(mtf.MtfRestoreHook(lowering))
             with mtf.utils.outside_all_rewrites():
                 if params.use_checkpointing:
-<<<<<<< HEAD
                     saver = tf1.train.Saver(tf1.global_variables(),
                                             sharded=True,
                                             max_to_keep=params.max_checkpoints_keep,
@@ -349,25 +348,12 @@
                     hooks.append(tf1.train.CheckpointSaverHook(params.model_path,
                                                                save_steps=params.steps_per_checkpoint,
                                                                saver=saver,
-                                                               listeners=[mtf.MtfCheckpointSaverListener(lowering)]))
-=======
-                    saver = tf.train.Saver(tf.global_variables(),
-                                           sharded=True,
-                                           max_to_keep=params.max_checkpoints_keep,
-                                           defer_build=False,
-                                           save_relative_paths=True)
-                    tf.add_to_collection(tf.GraphKeys.SAVERS, saver)
-                    hooks.append(tf.train.CheckpointSaverHook(params.model_path,
-                                                              save_steps=params.steps_per_checkpoint,
-                                                              saver=saver,
-                                                              listeners=[mtf.MtfCheckpointSaverListener(lowering)],
-                                                              save_graph_def=params.save_graph))
+                                                               listeners=[mtf.MtfCheckpointSaverListener(lowering)],
+                                                               save_graph_def=params.save_graph))
                     ckpt = checkpoint_management.get_checkpoint_state(params.model_path)
                     if ckpt is not None:
                         color_print(params, "Recovering last checkpoints...")
                         saver.recover_last_checkpoints(ckpt.all_model_checkpoint_paths)
->>>>>>> b5b7153a
-
                 ret = tf.group(comput_ops)
 
         else:  # train == 'sample'
