import typing

import mesh_tensorflow as mtf
import tensorflow as tf

from .dataclass import ModelParameter
from .utils_core import scoped

tf1 = tf.compat.v1
_NAME_INDEX = [0]

DIM = typing.Union[mtf.Dimension, str]
DIM_LIST = typing.List[mtf.Dimension]
SHAPE = typing.Union[mtf.Shape, DIM_LIST]
TENSORS = typing.List[mtf.Tensor]
OPT_SHAPE = typing.Optional[SHAPE]
OPT_DIMS = typing.Optional[DIM_LIST]
OPT_DIM = typing.Optional[mtf.Dimension]


<<<<<<< HEAD
def scoped(name: str, fn: typing.Callable, *args, **kwargs):
    name = random_name(name)
    with tf1.variable_scope(f'{name}v'), tf1.name_scope(f'{name}n'):
        return fn(*args, **kwargs)


=======
>>>>>>> 0d71852f
def einsum(xs: TENSORS, output_shape: OPT_SHAPE = None, reduced_dims: OPT_DIMS = None) -> mtf.Tensor:
    return scoped("einsum", mtf.einsum, xs, output_shape, reduced_dims)


def one_hot(indices: mtf.Tensor, output_dim: mtf.Dimension, on_value: float = 1.0, off_value: float = 0.0,
            dtype: tf.dtypes = tf.float32) -> mtf.Tensor:
    return scoped("one_hot", mtf.one_hot, indices, output_dim, on_value, off_value, dtype)


def reduce_mean(tensor: mtf.Tensor, output_shape: OPT_SHAPE = None, reduced_dim: OPT_DIM = None) -> mtf.Tensor:
    return scoped("reduce_mean", mtf.reduce_mean, tensor, None, output_shape, reduced_dim)


def reduce_sum(tensor: mtf.Tensor, output_shape: OPT_SHAPE = None, reduced_dim: OPT_DIM = None) -> mtf.Tensor:
    return scoped("reduce_sum", mtf.reduce_sum, tensor, None, output_shape, reduced_dim)


def reduce_max(tensor: mtf.Tensor, output_shape: OPT_SHAPE = None, reduced_dim: OPT_DIM = None) -> mtf.Tensor:
    return scoped("reduce_max", mtf.reduce_max, tensor, None, output_shape, reduced_dim)


def reduce_logsumexp(tensor: mtf.Tensor, reduced_dim: OPT_DIM = None) -> mtf.Tensor:
    return scoped("reduce_logsumexp", mtf.reduce_logsumexp, tensor, reduced_dim)


def recompute_grad(fn: typing.Callable, explicit_inputs: typing.List[mtf.Tensor]) -> mtf.Tensor:
    return scoped("recompute_grad", mtf.recompute_grad, fn, explicit_inputs)


<<<<<<< HEAD
def softmax_cross_entropy_with_logits(logits: mtf.Tensor, targets: mtf.Tensor, vocab_dim: mtf.Dimension) -> mtf.Tensor:
    return scoped("softmax_cross_entropy_with_logits", mtf.layers.softmax_cross_entropy_with_logits, logits, targets,
                  vocab_dim)
=======
def stop_gradient(tensor: mtf.Tensor):
    return scoped("stop_gradient", mtf.stop_gradient, tensor)


def _softmax_cross_entropy_with_logits(params: ModelParameter, logits: mtf.Tensor, targets: mtf.Tensor):
    max_logit = reduce_max(stop_gradient(logits), reduced_dim=params.vocab_dim)
    log_z = add(log(reduce_sum(exp(add(logits, negative(max_logit))), reduced_dim=params.vocab_dim)), max_logit)
    loss = einsum([add(logits, negative(log_z)), one_hot(targets, params.vocab_dim, dtype=logits.dtype),
                   constant_scalar(params, -1 / targets.size)], output_shape=[])
    if not params.z_loss:
        return loss
    return add(loss, einsum([log_z, log_z, constant_scalar(params, params.z_loss / targets.size)], output_shape=[]))


def softmax_cross_entropy_with_logits(params: ModelParameter, logits: mtf.Tensor, targets: mtf.Tensor) -> mtf.Tensor:
    return scoped("softmax_cross_entropy_with_logits", _softmax_cross_entropy_with_logits, params, logits, targets)
>>>>>>> 0d71852f


def import_laid_out_tensor(params: ModelParameter, laid_out_tensor: object, shape: SHAPE,
                           name: typing.Optional[str] = None):
    return scoped("import_laid_out_tensor", mtf.import_laid_out_tensor, params.mesh, laid_out_tensor, shape, name)


def import_fully_replicated(params: ModelParameter, laid_out_tensor: tf.Tensor, shape: SHAPE,
                            name: typing.Optional[str] = None):
    return scoped("import_fully_replicated", mtf.import_fully_replicated, params.mesh, laid_out_tensor, shape, name)


def logical_not(tensor: mtf.Tensor):
    return scoped("logical_not", mtf.logical_not, tensor)


def logical_and(tensor: mtf.Tensor):
    return scoped("logical_and", mtf.logical_and, tensor)


def identity(tensor: mtf.Tensor):
    return scoped("identity", mtf.identity, tensor)


def while_loop(cond_fn: typing.Callable, body_fn: typing.Callable, inputs: TENSORS,
               num_loop_vars: typing.Optional[int] = None, has_accumulators: bool = False):
    return scoped("while_loop", mtf.while_loop, cond_fn, body_fn, inputs, num_loop_vars, has_accumulators)


def anonymize(tensor: mtf.Tensor):
    return scoped("anonymize", mtf.anonymize, tensor)


def random_uniform(params: ModelParameter, shape: SHAPE, dtype: typing.Optional[tf.DType] = None, maxval: float = 0,
                   minval: float = 0):
    return scoped("random_uniform", mtf.random_uniform, params.mesh, shape, dtype=dtype, maxval=maxval, minval=minval)


def relu(tensor: mtf.Tensor):
    return scoped("relu", mtf.relu, tensor)


def tanh(tensor: mtf.Tensor):
    return scoped("tanh", mtf.tanh, tensor)


<<<<<<< HEAD
def gelu(tensor: mtf.Tensor):
    return scoped("gelu", mtf.gelu, tensor)


=======
>>>>>>> 0d71852f
def assign(var: mtf.Variable, new_val: mtf.Tensor):
    return scoped("assign", mtf.assign, var, new_val)


def assign_sub(var: mtf.Variable, new_val: mtf.Tensor):
    return scoped("assign_sub", mtf.assign_sub, var, new_val)


<<<<<<< HEAD
def assign_add(var: mtf.Variable, new_val: mtf.Tensor):
    return scoped("assign_add", mtf.assign_add, var, new_val)


=======
>>>>>>> 0d71852f
def concat(tensors: typing.List[mtf.Tensor], concat_dim_name: str) -> mtf.Tensor:
    return scoped("concat", mtf.concat, tensors, concat_dim_name)


def pad(tensor: mtf.Tensor, padding: typing.Tuple[int, int], dim_name: str) -> mtf.Tensor:
    return scoped("concat", mtf.pad, tensor, padding, dim_name)


def constant(params: ModelParameter, value: typing.Union[int, float], shape: OPT_SHAPE = None,
             dtype: typing.Union[None, mtf.VariableDType, tf.DType] = None) -> mtf.Tensor:
    return scoped("constant", mtf.constant, params.mesh, value, shape,
                  params.variable_dtype.activation_dtype if dtype is None else dtype)


def constant_float(params: ModelParameter, value: typing.Union[int, float], shape: OPT_SHAPE = None) -> mtf.Tensor:
    return scoped("constant_float", mtf.constant, params.mesh, value, shape, tf.float32)


def constant_int(params: ModelParameter, value: typing.Union[int, float], shape: OPT_SHAPE = None) -> mtf.Tensor:
    return scoped("constant_int", mtf.constant, params.mesh, value, shape, tf.int32)


def constant_scalar(params: ModelParameter, value: typing.Union[int, float], dtype: tf.DType = None) -> mtf.Tensor:
    dtype = params.variable_dtype.activation_dtype if dtype is None else dtype
    return scoped("constant_scalar", mtf.constant, params.mesh, value, [], dtype)


def greater_equal(x1: mtf.Tensor, x2: mtf.Tensor, output_shape: OPT_SHAPE = None) -> mtf.Tensor:
    return scoped("greater_equal", mtf.greater_equal, x1, x2, output_shape)


def greater(x1: mtf.Tensor, x2: mtf.Tensor, output_shape: OPT_SHAPE = None) -> mtf.Tensor:
    return scoped("greater", mtf.greater, x1, x2, output_shape)


def less(x1: mtf.Tensor, x2: mtf.Tensor, output_shape: OPT_SHAPE = None) -> mtf.Tensor:
    return scoped("less", mtf.less, x1, x2, output_shape)


def less_equal(x1: mtf.Tensor, x2: mtf.Tensor, output_shape: OPT_SHAPE = None) -> mtf.Tensor:
    return scoped("less_equal", mtf.less_equal, x1, x2, output_shape)


def equal(x1: mtf.Tensor, x2: mtf.Tensor, output_shape: OPT_SHAPE = None) -> mtf.Tensor:
    return scoped("equal", mtf.equal, x1, x2, output_shape)


def mod(x1: mtf.Tensor, x2: typing.Union[mtf.Tensor, int]) -> mtf.Tensor:
    return scoped("mod", lambda x, y: x % y, x1, x2)


def sin(x: mtf.Tensor):
    return scoped("sin", mtf.sin, x)


def negative(tensor: mtf.Tensor):
    return scoped("negative", lambda x: -x, tensor)


def floordiv(x1: mtf.Tensor, x2: mtf.Tensor) -> mtf.Tensor:
    return scoped("floordiv", lambda x, y: x // y, x1, x2)

<<<<<<< HEAD
=======

>>>>>>> 0d71852f
def mtf_range(mesh: mtf.Mesh, dim: DIM, dtype: tf.DType) -> mtf.Tensor:
    return scoped("range", mtf.range, mesh, dim, dtype)


def cast(tensor: mtf.Tensor, dtype: tf.DType) -> mtf.Tensor:
    return scoped("cast", mtf.cast, tensor, dtype)


def exp(tensor: mtf.Tensor) -> mtf.Tensor:
    return scoped("exp", mtf.exp, tensor)


def reciprocal(tensor: mtf.Tensor) -> mtf.Tensor:
    return scoped("reciprocal", mtf.reciprocal, tensor)


def log(tensor: mtf.Tensor) -> mtf.Tensor:
    return scoped("log", mtf.log, tensor)


def reshape(tensor: mtf.Tensor, new_shape: SHAPE):
    return scoped("reshape", mtf.reshape, tensor, new_shape)


def argmax(tensor: mtf.Tensor, reduced_dim: mtf.Dimension):
    return scoped("argmax", mtf.argmax, tensor, reduced_dim)


def sigmoid(tensor: mtf.Tensor) -> mtf.Tensor:
    return scoped("sigmoid", mtf.sigmoid, tensor)


def sqrt(tensor: mtf.Tensor) -> mtf.Tensor:
    return scoped("sqrt", mtf.sqrt, tensor)
<<<<<<< HEAD
=======


def sqrt_eps(tensor: mtf.Tensor, epsilon: float = 1e-5) -> mtf.Tensor:
    return scoped("sqrt", lambda x: rsqrt(add(x, epsilon)), tensor)
>>>>>>> 0d71852f


def rsqrt(tensor: mtf.Tensor) -> mtf.Tensor:
    return scoped("rsqrt", mtf.rsqrt, tensor)
<<<<<<< HEAD
=======


def rsqrt_eps(tensor: mtf.Tensor, epsilon: float = 1e-6) -> mtf.Tensor:
    return scoped("rsqrt6", lambda x: rsqrt(add(x, epsilon)), tensor)


def softplus(tensor: mtf.Tensor) -> mtf.Tensor:
    return scoped("softplus", mtf.softplus, tensor)
>>>>>>> 0d71852f


def square(tensor: mtf.Tensor) -> mtf.Tensor:
    return scoped("square", mtf.square, tensor)


def sign(tensor: mtf.Tensor) -> mtf.Tensor:
    return scoped("sign", mtf.sign, tensor)


def shift(tensor: mtf.Tensor, offset: int, dim: DIM, wrap: bool) -> mtf.Tensor:
    return scoped("shift", mtf.shift, tensor, offset, dim, wrap)


def maximum(x1: mtf.Tensor, x2: typing.Union[mtf.Tensor, int, float], output_shape: OPT_SHAPE = None) -> mtf.Tensor:
    return scoped("maximum", mtf.maximum, x1, x2, output_shape)


def minimum(x1: mtf.Tensor, x2: typing.Union[mtf.Tensor, int, float], output_shape: OPT_SHAPE = None) -> mtf.Tensor:
    return scoped("minimum", mtf.minimum, x1, x2, output_shape)


def add_n(*xs: typing.Union[typing.List[TENSORS], TENSORS]) -> mtf.Tensor:
    if len(xs) == 1 and not isinstance(xs[0], mtf.Tensor):
        xs = xs[0]
    return scoped("add_n", mtf.add_n, xs)


def mtf_slice(tensor: mtf.Tensor, begin: int, size: int, dim_name: str):
    return scoped("slice", mtf.slice, tensor, begin, size, dim_name)

<<<<<<< HEAD

def add(x1: mtf.Tensor, x2: mtf.Tensor, output_shape: typing.Optional[SHAPE] = None):
    return scoped("add", mtf.add, x1, x2, output_shape)
=======
>>>>>>> 0d71852f

def add(x1: mtf.Tensor, x2: mtf.Tensor):
    return scoped("add", lambda x, y: x + y, x1, x2)


def multiply(x1: mtf.Tensor, x2: mtf.Tensor):
    return scoped("multiply", lambda x, y: x * y, x1, x2, )

<<<<<<< HEAD
=======

def divide(x1: mtf.Tensor, x2: float):
    return scoped("divide", lambda x, y: x / y, x1, x2)


def subtract(x1: mtf.Tensor, x2: mtf.Tensor):
    return scoped("subtract", lambda x, y: x - y, x1, x2)


>>>>>>> 0d71852f
def ones(mesh: mtf.Mesh, shape: SHAPE, dtype: tf.DType) -> mtf.Tensor:
    return scoped("ones", mtf.ones, mesh, shape, dtype)


def zeros(mesh: mtf.Mesh, shape: SHAPE, dtype: tf.DType) -> mtf.Tensor:
    return scoped("zeros", mtf.zeros, mesh, shape, dtype)


def zeros_like(tensor: mtf.Tensor) -> mtf.Tensor:
    return scoped("zeros_like", mtf.zeros_like, tensor)


def ones_like(tensor: mtf.Tensor) -> mtf.Tensor:
    return scoped("ones_like", mtf.ones_like, tensor)


def dropout(tensor: mtf.Tensor, is_training: bool, keep_prob: typing.Optional[float] = None,
            rate: typing.Optional[float] = None, noise_shape: OPT_SHAPE = None) -> mtf.Tensor:
    return scoped("dropout", mtf.dropout, tensor, is_training, keep_prob, rate, noise_shape)<|MERGE_RESOLUTION|>--- conflicted
+++ resolved
@@ -18,15 +18,6 @@
 OPT_DIM = typing.Optional[mtf.Dimension]
 
 
-<<<<<<< HEAD
-def scoped(name: str, fn: typing.Callable, *args, **kwargs):
-    name = random_name(name)
-    with tf1.variable_scope(f'{name}v'), tf1.name_scope(f'{name}n'):
-        return fn(*args, **kwargs)
-
-
-=======
->>>>>>> 0d71852f
 def einsum(xs: TENSORS, output_shape: OPT_SHAPE = None, reduced_dims: OPT_DIMS = None) -> mtf.Tensor:
     return scoped("einsum", mtf.einsum, xs, output_shape, reduced_dims)
 
@@ -56,11 +47,6 @@
     return scoped("recompute_grad", mtf.recompute_grad, fn, explicit_inputs)
 
 
-<<<<<<< HEAD
-def softmax_cross_entropy_with_logits(logits: mtf.Tensor, targets: mtf.Tensor, vocab_dim: mtf.Dimension) -> mtf.Tensor:
-    return scoped("softmax_cross_entropy_with_logits", mtf.layers.softmax_cross_entropy_with_logits, logits, targets,
-                  vocab_dim)
-=======
 def stop_gradient(tensor: mtf.Tensor):
     return scoped("stop_gradient", mtf.stop_gradient, tensor)
 
@@ -77,7 +63,6 @@
 
 def softmax_cross_entropy_with_logits(params: ModelParameter, logits: mtf.Tensor, targets: mtf.Tensor) -> mtf.Tensor:
     return scoped("softmax_cross_entropy_with_logits", _softmax_cross_entropy_with_logits, params, logits, targets)
->>>>>>> 0d71852f
 
 
 def import_laid_out_tensor(params: ModelParameter, laid_out_tensor: object, shape: SHAPE,
@@ -124,13 +109,6 @@
     return scoped("tanh", mtf.tanh, tensor)
 
 
-<<<<<<< HEAD
-def gelu(tensor: mtf.Tensor):
-    return scoped("gelu", mtf.gelu, tensor)
-
-
-=======
->>>>>>> 0d71852f
 def assign(var: mtf.Variable, new_val: mtf.Tensor):
     return scoped("assign", mtf.assign, var, new_val)
 
@@ -139,13 +117,6 @@
     return scoped("assign_sub", mtf.assign_sub, var, new_val)
 
 
-<<<<<<< HEAD
-def assign_add(var: mtf.Variable, new_val: mtf.Tensor):
-    return scoped("assign_add", mtf.assign_add, var, new_val)
-
-
-=======
->>>>>>> 0d71852f
 def concat(tensors: typing.List[mtf.Tensor], concat_dim_name: str) -> mtf.Tensor:
     return scoped("concat", mtf.concat, tensors, concat_dim_name)
 
@@ -208,10 +179,7 @@
 def floordiv(x1: mtf.Tensor, x2: mtf.Tensor) -> mtf.Tensor:
     return scoped("floordiv", lambda x, y: x // y, x1, x2)
 
-<<<<<<< HEAD
-=======
-
->>>>>>> 0d71852f
+
 def mtf_range(mesh: mtf.Mesh, dim: DIM, dtype: tf.DType) -> mtf.Tensor:
     return scoped("range", mtf.range, mesh, dim, dtype)
 
@@ -246,19 +214,14 @@
 
 def sqrt(tensor: mtf.Tensor) -> mtf.Tensor:
     return scoped("sqrt", mtf.sqrt, tensor)
-<<<<<<< HEAD
-=======
 
 
 def sqrt_eps(tensor: mtf.Tensor, epsilon: float = 1e-5) -> mtf.Tensor:
     return scoped("sqrt", lambda x: rsqrt(add(x, epsilon)), tensor)
->>>>>>> 0d71852f
 
 
 def rsqrt(tensor: mtf.Tensor) -> mtf.Tensor:
     return scoped("rsqrt", mtf.rsqrt, tensor)
-<<<<<<< HEAD
-=======
 
 
 def rsqrt_eps(tensor: mtf.Tensor, epsilon: float = 1e-6) -> mtf.Tensor:
@@ -267,7 +230,6 @@
 
 def softplus(tensor: mtf.Tensor) -> mtf.Tensor:
     return scoped("softplus", mtf.softplus, tensor)
->>>>>>> 0d71852f
 
 
 def square(tensor: mtf.Tensor) -> mtf.Tensor:
@@ -299,12 +261,6 @@
 def mtf_slice(tensor: mtf.Tensor, begin: int, size: int, dim_name: str):
     return scoped("slice", mtf.slice, tensor, begin, size, dim_name)
 
-<<<<<<< HEAD
-
-def add(x1: mtf.Tensor, x2: mtf.Tensor, output_shape: typing.Optional[SHAPE] = None):
-    return scoped("add", mtf.add, x1, x2, output_shape)
-=======
->>>>>>> 0d71852f
 
 def add(x1: mtf.Tensor, x2: mtf.Tensor):
     return scoped("add", lambda x, y: x + y, x1, x2)
@@ -313,8 +269,6 @@
 def multiply(x1: mtf.Tensor, x2: mtf.Tensor):
     return scoped("multiply", lambda x, y: x * y, x1, x2, )
 
-<<<<<<< HEAD
-=======
 
 def divide(x1: mtf.Tensor, x2: float):
     return scoped("divide", lambda x, y: x / y, x1, x2)
@@ -324,7 +278,6 @@
     return scoped("subtract", lambda x, y: x - y, x1, x2)
 
 
->>>>>>> 0d71852f
 def ones(mesh: mtf.Mesh, shape: SHAPE, dtype: tf.DType) -> mtf.Tensor:
     return scoped("ones", mtf.ones, mesh, shape, dtype)
 
