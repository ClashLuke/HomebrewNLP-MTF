--- conflicted
+++ resolved
@@ -6,14 +6,8 @@
 from tensorflow.python.ops.init_ops import Initializer
 
 from .dataclass import BlockArgs, ModelParameter
-<<<<<<< HEAD
-from .mtf_wrapper import (cast, mtf_range, random_name, reshape, concat as mtf_concat, pad as mtf_pad, mtf_slice, add,
-                          multiply)
-from .utils_core import default
-=======
-from .mtf_wrapper import cast, mtf_range, reshape, concat as mtf_concat, pad as mtf_pad, mtf_slice, add, multiply
+from .mtf_wrapper import (cast, mtf_range, reshape, concat as mtf_concat, pad as mtf_pad, mtf_slice, multiply, add, negative)
 from .utils_core import default, random_name
->>>>>>> 669eb60f
 
 tf1 = tf.compat.v1
 
@@ -309,7 +303,7 @@
 
 
 def weighted_add(left: mtf.Tensor, right: mtf.Tensor, alpha: mtf.Tensor) -> mtf.Tensor:
-    return add(multiply(left, alpha), multiply(right, 1 - alpha))
+    return add(multiply(left, alpha), multiply(right, add(1, negative(alpha))))
 
 
 def utils_slice(tensor: mtf.Tensor, start: int, end: int, dim: typing.Union[mtf.Dimension, str]) -> mtf.Tensor:
