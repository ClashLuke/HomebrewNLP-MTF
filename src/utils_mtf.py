--- conflicted
+++ resolved
@@ -6,13 +6,8 @@
 from tensorflow.python.ops.init_ops import Initializer
 
 from .dataclass import BlockArgs, ModelParameter
-<<<<<<< HEAD
-from .mtf_wrapper import cast, mtf_range, random_name, reshape, concat as mtf_concat, pad as mtf_pad, mtf_slice
-from .utils_core import default
-=======
 from .mtf_wrapper import cast, mtf_range, reshape, concat as mtf_concat, pad as mtf_pad, mtf_slice, add, multiply, negative
 from .utils_core import default, random_name
->>>>>>> 0d71852f
 
 tf1 = tf.compat.v1
 
@@ -311,19 +306,6 @@
     return add(multiply(left, alpha), multiply(right, add(1, negative(alpha))))
 
 
-<<<<<<< HEAD
-def get_fan_in(params: ModelParameter, shape: ALL_SHAPES) -> DIM_LIST:
-    shape = dims_from_shape(shape)
-    features_used = feature_dims_used(params, shape)
-    if features_used and shape.index(params.key_dim) == len(shape):
-        return shape[:-2]
-    if features_used:
-        return shape[:2]
-    return shape[:1]
-
-
-=======
->>>>>>> 0d71852f
 def utils_slice(tensor: mtf.Tensor, start: int, end: int, dim: typing.Union[mtf.Dimension, str]) -> mtf.Tensor:
     """
     Slice across a given (potentially non-anonymous) dimension in mtf.Tensor. This first anonymizes the dimension to
@@ -344,7 +326,8 @@
 
 def feature_dims_used(params: ModelParameter, shape: typing.Union[SHAPE, mtf.Tensor, mtf.Variable],
                       dims: OPT_DIMS = None) -> bool:
-    shape = dims_from_shape(shape)
+    if isinstance(shape, (mtf.Tensor, mtf.Variable)):
+        shape = shape.shape
     if dims is None:
         dims = params.feature_dims + [anonymize_dim(dim) for dim in params.feature_dims]
         return bool(sum(f in dims_from_shape(shape) for f in dims) // 2)
@@ -409,160 +392,4 @@
 
 
 def is_masked(args: BlockArgs):
-    return get_attention_dim(args).index in args.params.masked_attention_dimensions
-
-
-class WhileLoopWithControlDependencies(mtf.Operation):
-    """While loop, like tf.while_loop."""
-
-    def __init__(self, cond_fn, body_fn, inputs, control_dependencies=None,
-                 tf_kwargs=None, has_accumulators=False, name="custom_while_loop"):
-        """Create a WhileLoopOperation.
-
-        A few differences from tf.while_loop:
-
-        - gradients are not yet supported
-
-        - inputs must be a list of tensors, as opposed to an arbitrary nested
-          structure.  cond_fn and body_fn take an argument list
-
-        - we support optional "accumulators" which are additional outputs
-          returned by body_fn.  These are summed across all iterations and
-          retured as additional outputs of the while-loop.  To use accumulators,
-          the has_accumulators argument must be True.  For better performance,
-          we delay allreduce on the accumulators until after the loop, so that it
-          only needs to happen once.  This is useful, for example, if the
-          accumulators are summing gradients for many mini-batches.
-
-        Args:
-          cond_fn: a function from n mtf Tensors to mtf Scalar
-          body_fn: a function from n mtf Tensors to sequence of mtf Tensors
-          inputs: list of n mtf Tensors
-          tf_kwargs: a dictionary of arguments for tf.while_loop
-          has_accumulators: a boolean
-          name: a string
-        Returns:
-          a WhileLoopOperation
-        """
-
-        super(WhileLoopWithControlDependencies, self).__init__(inputs, mesh=inputs[0].mesh, name=name)
-        self._cond_fn = cond_fn
-        self._body_fn = body_fn
-        self._tf_kwargs = tf_kwargs or {}
-        self.control_dependencies = control_dependencies
-        assert not self._tf_kwargs.get("back_prop", False)
-        ops = self.graph.operations
-        # remove self from the graph's operations
-        ops.pop()
-        before = len(ops)
-
-        def make_placeholders(name):
-            return [mtf.Tensor(self, t.shape, t.dtype, name="%s:%d" % (name, i)) for i, t in enumerate(inputs)]
-
-        self._cond_inputs = make_placeholders("cond_input")
-        self._cond_output = self._cond_fn(*self._cond_inputs)
-        self._cond_ops = ops[before:]
-        del ops[before:]
-        self._body_inputs = make_placeholders("body_input")
-        self._body_outputs = self._body_fn(*self._body_inputs)
-        if len(self._body_outputs) < len(inputs):
-            raise ValueError("body_fn produces fewer outputs than inputs")
-        if len(self._body_outputs) > len(inputs) and not has_accumulators:
-            raise ValueError("body_fn produces more outputs than inputs")
-        for (i, (inp, body_out)) in enumerate(zip(inputs, self._body_outputs[:len(inputs)])):
-            if inp.shape != body_out.shape:
-                raise ValueError("shape mismatch i=%d inp=%s body_out=%s" % (i, inp, body_out))
-        # Pull new variables outside the loop.
-        added_ops = ops[before:]
-        del ops[before:]
-        self._body_ops = []
-        for op in added_ops:
-            if isinstance(op, mtf.Variable):
-                ops.append(op)
-            else:
-                self._body_ops.append(op)
-        # re-add self to graph's operations
-        ops.append(self)
-        self._outputs = [mtf.Tensor(self, t.shape, t.dtype, name="output:%d" % i)
-                         for i, t in enumerate(self._body_outputs)]
-
-        # Rerun to take the new output into account.
-        self._splittable_dims, self._unsplittable_dims = (self._initialize_all_dimensions_as_splittable())
-
-    def lower(self, lowering):
-        print('FGHJKLÖFGHJKLDFGHJK')
-        mesh_impl = lowering.mesh_impl(self)
-
-        def tf_cond_fn(*tf_inputs):
-            for tf_inp, mtf_inp in zip(tf_inputs[:len(self._cond_inputs)], self._cond_inputs):
-                lowering.tensors[mtf_inp] = mesh_impl.LaidOutTensor(tf_inp)
-            for op in self._cond_ops:
-                with tf.name_scope(op.name):
-                    op.lower(lowering)
-            lowered_output = lowering.tensors[self._cond_output]
-            ret = lowered_output.to_laid_out_tensor().tensor_list[0]
-            return ret
-
-        # This array keeps track of which lowered body-outputs have type
-        # LazyAllreduceSum.  We treat these specially  - instead of
-        # immediately converting to LaidOutTensor (executing the allreduce)
-        # we sum across iterations first, then allreduce at the end.
-        # When one of the body outputs is a LazyAllreduceSum, we put the
-        #  LazyAllreduceSum object into this array for future reference.
-        is_lazyallreducesum = [None] * len(self._outputs)
-
-        def tf_body_fn(*tf_inputs):
-            """Body function for tf.while_loop.
-
-            Args:
-              *tf_inputs: a list of tf.Tensor
-            Returns:
-              a list of tf.Tensor
-            """
-            for tf_inp, mtf_inp in zip(tf_inputs[:len(self._inputs)], self._body_inputs):
-                lowering.tensors[mtf_inp] = mesh_impl.LaidOutTensor(tf_inp)
-            for op in self._body_ops:
-                with tf.name_scope(op.name):
-                    op.lower(lowering)
-            ret = []
-            for i, mtf_out in enumerate(self._body_outputs):
-                lowered_out = lowering.tensors[mtf_out]
-                if isinstance(lowered_out, mtf.LazyAllreduceSum):
-                    is_lazyallreducesum[i] = lowered_out
-                    ret.append(lowered_out.laid_out_input.tensor_list)
-                else:
-                    ret.append(lowered_out.to_laid_out_tensor().tensor_list)
-            # accumulators
-            for i in range(len(self._inputs), len(self._outputs)):
-                ret[i] = [x + y for x, y in zip(ret[i], tf_inputs[i])]
-
-            if self.control_dependencies is not None:
-                with tf.control_dependencies([lowering.lowered_operation(op) for op in self.control_dependencies]):
-                    return ret
-            else:
-                return ret
-
-        lowered_inputs = []
-        for t in self.inputs:
-            lowered_inputs.append(lowering.tensors[t].to_laid_out_tensor().tensor_list)
-        # accumulators get initial value 0
-        for t in self._body_outputs[len(self.inputs):]:
-            def slice_fn():
-                return tf.zeros(mesh_impl.slice_shape(t.shape), dtype=t.dtype)
-
-            lowered_inputs.append(mesh_impl.slicewise(slice_fn).tensor_list)
-
-        print(lowered_inputs)
-
-        tf_outs = tf.while_loop(tf_cond_fn,
-                                tf_body_fn,
-                                lowered_inputs,
-                                back_prop=False,
-                                **self._tf_kwargs)
-        for i, (tf_out, mtf_out) in enumerate(zip(tf_outs, self._outputs)):
-            out = mesh_impl.LaidOutTensor(tf_out)
-            lazy = is_lazyallreducesum[i]
-            if lazy:
-                out = mtf.LazyAllreduceSum(
-                    mesh_impl, out, lazy.mesh_axes, lazy.add_counter_fn)
-            lowering.set_tensor_lowering(mtf_out, out)+    return get_attention_dim(args).index in args.params.masked_attention_dimensions