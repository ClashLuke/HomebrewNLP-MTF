"""
Contains a class as a datastore for model parameters
"""
import random
import typing

import mesh_tensorflow as mtf
import tensorflow as tf
from tensorflow.python.tpu.device_assignment import DeviceAssignment


class BlockConfig:
    def __init__(self, config, use_revnet=True):
        if isinstance(config, BlockConfig):
            config = config.__dict__
        self.layer = []
        self.skip = False
        self.use_revnet = use_revnet
        self.__dict__.update(config)


class ModelParameter(typing.Dict[str, typing.Any]):
    def __init__(self, config: typing.Dict[str, typing.Any]):
        super().__init__()

<<<<<<< HEAD
        self.position_embedding = "absolute"  # relative(additional args: -learned -shared) or
                                              # absolute(additional args: -split -shared) or
                                              #  axial(additional args: -shared)
=======
        self.position_embedding = "absolute"  # "absolute" or "relative"(-learned) or "axial"
>>>>>>> 83f2aaf0
        self.token_embedding = "absolute"
        self.empty_frame_embedding = "absolute"
        self.output_embedding = "absolute"  # embedding options above
        self.use_video = True
        self.save_graph = False
        self.use_language = True
        self.input_dropout = 0.
        self.output_offset = 1
        self.weight_standardisation = True
        self.use_checkpointing = False
        self.max_checkpoints_keep = 1
        self.steps_per_checkpoint = 100_000
        self.time_patch = 1
        self.patch_size = 16
        self.frame_width = 320
        self.frame_height = 176
        self.opt_beta1 = 0.9
        self.opt_beta2 = 0.999
        self.opt_epsilon = 1e-6
        self.adaptive_gradient_clipping = True
        self.vocab_size = 256
        self.color_channels = 3
        self.three_axes = True
        self.dataset_configs = []
        self.data_seed = 456772
        self.parallel_batch = None
        self.parallel_interleave = None
        self.use_random_dataloader = False
        self.train = True
        self.debug_sample = False
        self.padding_token = 0
        self.concat_token = 4
        self.n_ctx = 32
        self.n_head = 8
        self.n_embd: typing.Optional[int] = None
        self.n_embd_per_head: typing.Optional[int] = None
        self.n_blocks = 16
        self.buffer_size = 4
        self.shuffle_buffer = 256
        self.interleaved_datasets = 256
        self.token_patch_size = 1
        self.learning_rate = 5e-5
        self.storage_dtype = "float32"
        self.slice_dtype = "float32"
        self.calculation_dtype = "float32"
        self.train_batch_size = 1
        self.grad_accumulation = 1
        self.macro_batching = 1
        self.macro_batch_loss_smoothing = False
<<<<<<< HEAD
=======
        self.reduce_lr_on_plateau_timespan = 0
        self.reduce_lr_on_plateau_reduction = 2
        self.momentumnet_alpha = 0.99
>>>>>>> 83f2aaf0
        self.current_step = 0
        self.batch_splits = 1
        self.head_splits = 32.
        self.prefix = "datasets/full_hd_video"
        self.model_path = "gs://text-datasets/video-transformer/ctx=32-layer=64-heads=8-feat=256"
        self.tensorflow_optimization_settings = {"layout_optimizer":              True,
                                                 "constant_folding":              True,
                                                 "shape_optimization":            True,
                                                 "remapping":                     True,
                                                 "arithmetic_optimization":       True,
                                                 "dependency_optimization":       True,
                                                 "loop_optimization":             True,
                                                 "function_optimization":         True,
                                                 "debug_stripper":                True,
                                                 "scoped_allocator_optimization": True,
                                                 "pin_to_host_optimization":      True,
                                                 "implementation_selector":       True,
                                                 "auto_mixed_precision":          True,
                                                 "disable_meta_optimizer":        False,
                                                 "disable_model_pruning":         False,
                                                 "min_graph_nodes":               0
                                                 }
        self.language_token_per_frame = 0
        self.weight_decay = 0.001
        self.vocab_weight_factorization = 0.125
        self.train_steps = 150_000
        self.warmup_steps = 3000
        self.rezero_lr_multiplier = 0.1
        self.learning_rate_decay_multi = 1
        self.convolution_size = 16
        self.learning_rate_decay_start_step = 100_000
        self.learning_rate_decay_min = 5e-10
        self.iterations = 2500
        self.initial_autoregressive_position = 128
        self.use_autoregressive_sampling = False
        self.sampling_temperature = 0
        self.weight_centralisation = True
        self.shuffle_input_filenames = True
        self.calc_accuracy = False
        self.num_of_sample = 10
        self.gradient_clip = -1
        self.group_linear_factor = 2
        self.embedding_stddev = 0.04
        self.color_quantization_value = 256
        self.experts = 64
        self.use_discrete_video_loss = False
        self.use_bit_fold_input_pipeline = False
        self.bit_fold_value = 4
        self.debug_train_step = False
        self.model_mode = 'jannet'
        self.optimizer = 'adam'
        self.multi_loss_strategy = "linear"
        self.memory_reduction_strategy = "revnet"
        self.debug_gradients = False
        self.use_initial_position_embedding = False
        self.intermediate_feed_forward_multiplier = None
        self.own_color = "\x1b[32;1m"
        self.other_color = "\x1b[0m"
        self.scale_by_depth = True
        self.block_config = [{'layer': ["norm-group-shift-scale",
                                        "feed_forward-in_relu-group-in_glu_add-in_norm"]
                              },

                             {'layer': ["norm-group-std-shift-scale",
                                        "attention-in_relu-embedded-relative"]
                              }]

        self.input_block_config = []
        self.output_block_config = [{'layer': ["norm-shift-scale"]}]

        self.mesh: typing.Optional[mtf.Mesh] = None
        self.d_assignment: typing.Optional[DeviceAssignment] = None
        self.mesh_impl: typing.Optional[mtf.simd_mesh_impl.SimdMeshImpl] = None
        self.num_cores = 0
        self.num_hosts = 0
        self.num_cores_per_host = 0
        self.masked_attention_dimensions = [0]
        self.log_dict_keys = []

        if hasattr(config, 'dict'):
            config = config.dict()

        for k, v in config.items():
            if k not in self.__dict__:
                print(f"WARNING: Unknown ModelParameter {k}={v!r}")
            self.__dict__[k] = v

        if isinstance(self.position_embedding, str):
            self.position_embedding = self.position_embedding.split('-')
            self.token_embedding = self.token_embedding.split('-')
            self.output_embedding = self.output_embedding.split('-')
            self.empty_frame_embedding = self.empty_frame_embedding.split('-')

        self.multi_loss_strategy = self.multi_loss_strategy.lower()
        if self.multi_loss_strategy not in ["linear", "pcgrad", "mgda"]:
            print(f'{self.multi_loss_strategy} is not in the support option list for multi loss strategies: '
                  f'["linear", "pcgrad", "mgda"]. default to "linear".')
            self.multi_loss_strategy = "linear"
        if not self.use_language and not self.use_video:
            raise ValueError("Language and video mode are disabled. No model can be built.")
        if self.weight_standardisation and not self.weight_centralisation:
            print("Can't standardise weights without centralizing them first. Enabling it.")
            self.weight_centralisation = True
        if self.n_embd is None and self.n_embd_per_head is None:
            raise ValueError("Either n_embd or n_embd_per_head has to be specified")
        if self.n_embd is None:
            self.n_embd = self.n_embd_per_head * self.n_head
        if self.n_embd_per_head is None:
            self.n_embd_per_head = self.n_embd // self.n_head
        if isinstance(self.storage_dtype, str):
            self.storage_dtype = getattr(tf, self.storage_dtype)
        if isinstance(self.slice_dtype, str):
            self.slice_dtype = getattr(tf, self.slice_dtype)
        if self.n_ctx % self.experts:
            raise ValueError("Context has to be divisible by number of experts. Set \"experts\" to 1 if you're not "
                             "using MoE")
        if self.use_video and (self.frame_width * self.frame_height // self.patch_size) % self.experts:
            raise ValueError("Frame size has to be divisible by number of experts. Set \"experts\" to 1 if you're not "
                             "using MoE")
        if isinstance(self.calculation_dtype, str):
            self.calculation_dtype = getattr(tf, self.calculation_dtype)
        if self.intermediate_feed_forward_multiplier is None:
            self.intermediate_feed_forward_multiplier = self.group_linear_factor / self.n_head
        if not self.use_video and self.language_token_per_frame != self.n_ctx:
            print(f"language_token_per_frame is unused in language-only mode. Overwriting with n_ctx={self.n_ctx}")
            self.language_token_per_frame = self.n_ctx
        if self.macro_batching > 1 and self.grad_accumulation > 1 and self.macro_batching % self.grad_accumulation != 0:
            raise ValueError(f'"macro_batching" needs do be divisible by "grad_accumulation", '
                             f'{self.macro_batching} is not divisible by {self.grad_accumulation}')

        if self.use_random_dataloader:
            print('WARNING: Use random dataset seed')
            for _ in range(random.randint(0, 1000)):
                self.data_seed = random.randint(0, 1000000)

        split_batch = self.batch_splits > 1
        split_heads = self.head_splits > 1
        if not hasattr(self, 'split_vocab'):
            self.split_vocab = split_heads and isinstance(self.head_splits, int) and self.vocab_size > 256
            if self.split_vocab:
                full_partition_size = self.head_splits * 128
                self.vocab_size += full_partition_size - self.vocab_size % full_partition_size
            elif self.vocab_size % 256 > 0:
                self.vocab_size += 256 - self.vocab_size % 256
        self.mesh_shape = ','.join([f"b:{self.batch_splits:.0f}"] * split_batch +
                                   [f"h:{self.head_splits:.0f}"] * split_heads)
        self.layout = ','.join([f"batch:b"] * split_batch +
                               [f"heads:h"] * split_heads)
        self.variable_dtype = mtf.VariableDType(self.storage_dtype, self.slice_dtype, self.calculation_dtype)
        self.block_config = [BlockConfig(conf, use_revnet=self.memory_reduction_strategy) for conf in self.block_config]
        self.input_block_config = [BlockConfig(conf, use_revnet=False) for conf in self.input_block_config]
        self.output_block_config = [BlockConfig(conf, use_revnet=False) for conf in self.output_block_config]
        self.time_patch_size = self.n_ctx // self.time_patch
        self.frame_height_patch = self.frame_height // self.patch_size
        self.frame_width_patch = self.frame_width // self.patch_size
        self.channel_color_size = self.color_channels * self.time_patch * self.patch_size ** 2
        self.fold_count = 32 // self.bit_fold_value
        if 2 ** self.bit_fold_value < self.color_quantization_value and self.use_bit_fold_input_pipeline:
            raise ValueError("when folding the input, the fold value must be qual or lager then the color bit value")
        self.language_token_patch = self.language_token_per_frame // self.token_patch_size
        if self.use_bit_fold_input_pipeline:
            self.channel_color_size = self.channel_color_size // self.fold_count

        self.head_dim = mtf.Dimension("heads", self.n_head)
        self.head_dimensions = [self.head_dim]
        self.key_dim = mtf.Dimension("features_per_head", self.n_embd // self.n_head)
        self.sequence_per_head_dim = mtf.Dimension("sequence_per_head", self.time_patch_size // self.n_head)

        self.feature_dims = self.head_dimensions + [self.key_dim]

        self.intermediate = [mtf.Dimension("intermediate",
                                           int(self.n_head * self.key_dim.size *
                                               self.intermediate_feed_forward_multiplier))]
        self.expert_dim = mtf.Dimension("experts", self.experts)

        self.vocab_dim = mtf.Dimension(self.head_dim.name, self.vocab_size)
        self.batch_dim = mtf.Dimension("batch", self.train_batch_size)
        self.frame_input_sequence = mtf.Dimension("_sequence", self.time_patch_size + 1)

        frame_input_shape = [self.batch_dim, self.frame_input_sequence]

        if self.three_axes:
            frame_input_shape += [
                    mtf.Dimension("height", self.frame_height_patch),
                    mtf.Dimension("width", self.frame_width_patch),
                    ]

        else:
            frame_input_shape += [
                    mtf.Dimension(
                            "height", self.frame_height_patch * self.frame_width_patch
                            )
                    ]

        frame_input_shape += [mtf.Dimension("color_channels", self.channel_color_size)]
        self.frame_input_shape = mtf.Shape(frame_input_shape)
        self.input_pipeline_shape = {}

        self.sequence_dim = mtf.Dimension("sequence", self.time_patch_size)
        self.token_dim_shape = mtf.Shape([self.batch_dim,
                                          self.sequence_dim,
                                          mtf.Dimension("language_token_patch", self.token_patch_size)])
        self.frame_mask_shape = mtf.Shape([self.batch_dim, self.sequence_dim])

        if self.use_video:
            self.input_pipeline_shape['frame'] = self.frame_input_shape
            self.input_pipeline_shape['cat_mask_x'] = self.frame_mask_shape
            self.input_pipeline_shape['cat_mask_y'] = self.frame_mask_shape
            self.input_pipeline_shape['vid_msk_src'] = self.frame_mask_shape
            self.input_pipeline_shape['vid_msk_tgt'] = self.frame_mask_shape

            self.discrete_dim = [mtf.Dimension("discrete", self.channel_color_size * self.color_quantization_value)]
            self.discrete_color_dim = mtf.Dimension("color_quantization", self.color_quantization_value)

        if self.use_language:
            self.input_pipeline_shape['token_x'] = self.token_dim_shape
            self.input_pipeline_shape['token_y'] = self.token_dim_shape

        if self.use_language and self.use_video:
            self.token_dim_shape._dims.insert(2, mtf.Dimension("height", self.language_token_patch))
            self.input_pipeline_shape['txt_msk'] = self.token_dim_shape

        self.input_pipeline_shape = align_tensor_op(self.input_pipeline_shape)

        self.attention_idx = 0
        self.cached_parameters = {}

    def __getitem__(self, key: str) -> typing.Any:
        print(f"Getting {key} via deprecated interface")
        return self.key

    def __setitem__(self, key: str, value: typing.Any) -> None:
        print(f"Setting {key} via deprecated interface")
        self.key = value

    def get(self, key: str, default: typing.Any) -> typing.Any:
        """
        Default python get from list
        :param key: key to check for in dictionary
        :param default: default value if key doesn't exist
        :return: whatever value belongs to the key or the default
        """
        print(f"Getting {key} via deprecated interface with default value {default}")
        return self.__dict__.get(key, default)

    def __str__(self) -> str:
        return str(self.__dict__)

    def __repr__(self) -> str:
        return str(self)

    def dict(self) -> typing.Dict[str, typing.Any]:
        """
        :return: dictionary containing parameters
        """
        return self.__dict__


def align_tensor_op(x):
    tensors = []
    if 'frame' in x:
        tensors.extend([x['frame'], x['cat_mask_x'], x['cat_mask_y']])
        tensors.extend([x['vid_msk_src'], x['vid_msk_tgt']])
    if 'token_x' in x:
        tensors.extend([x['token_x'], x['token_y']])
    if 'txt_msk' in x:
        tensors.append(x['txt_msk'])
    return tensors


class BlockArgs:
    def __init__(self, params: ModelParameter, tensor: mtf.Tensor, name_extras: typing.List[str]):
        self.params = params
        self.tensor = tensor
        self.name_extras = name_extras

    def __call__(self, *args: typing.Union[ModelParameter, mtf.Tensor, typing.List[str], str]):
        new = BlockArgs(self.params, self.tensor, self.name_extras[:])
        for a in args:
            if isinstance(a, ModelParameter):
                new.params = a
            elif isinstance(a, mtf.Tensor):
                new.tensor = a
            elif isinstance(a, (list, tuple)):
                new.name_extras = list(a)
            elif isinstance(a, str):
                new.name_extras.append(str)
            else:
                raise ValueError(f"Argument {a} is of unsupported type {type(a)}. "
                                 f"Only ModelParameter, mtf.Tensor, typing.List[str] and str are supported")
        return new

    def __iter__(self):
        for itm in self.name_extras:
            yield itm

    def __len__(self):
        return len(self.name_extras)

    def __getitem__(self, idx: int):
        return self.name_extras[idx]<|MERGE_RESOLUTION|>--- conflicted
+++ resolved
@@ -23,13 +23,7 @@
     def __init__(self, config: typing.Dict[str, typing.Any]):
         super().__init__()
 
-<<<<<<< HEAD
-        self.position_embedding = "absolute"  # relative(additional args: -learned -shared) or
-                                              # absolute(additional args: -split -shared) or
-                                              #  axial(additional args: -shared)
-=======
         self.position_embedding = "absolute"  # "absolute" or "relative"(-learned) or "axial"
->>>>>>> 83f2aaf0
         self.token_embedding = "absolute"
         self.empty_frame_embedding = "absolute"
         self.output_embedding = "absolute"  # embedding options above
@@ -79,12 +73,9 @@
         self.grad_accumulation = 1
         self.macro_batching = 1
         self.macro_batch_loss_smoothing = False
-<<<<<<< HEAD
-=======
         self.reduce_lr_on_plateau_timespan = 0
         self.reduce_lr_on_plateau_reduction = 2
         self.momentumnet_alpha = 0.99
->>>>>>> 83f2aaf0
         self.current_step = 0
         self.batch_splits = 1
         self.head_splits = 32.
