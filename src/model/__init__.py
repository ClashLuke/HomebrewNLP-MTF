--- conflicted
+++ resolved
@@ -12,18 +12,12 @@
 from .revnet import RevGradOp
 from .activation import activate
 from ..dataclass import BlockArgs, BlockConfig, ModelParameter
-<<<<<<< HEAD
-from ..mtf_wrapper import (add_n, cast, constant_scalar, dropout, einsum, exp, log, one_hot, ones, reciprocal,
-                           reduce_logsumexp, reduce_max, reduce_sum, sigmoid, sign, zeros_like)
-from ..utils_mtf import concat, head_argmax, head_embed, slice, weighted_add, anonymize_dim, anonymize, anonymize_shape
-=======
 from ..mtf_wrapper import (add_n, cast, constant_scalar, dropout, einsum, one_hot, ones, reciprocal, reduce_logsumexp,
                            reduce_mean, reduce_sum, sigmoid, sign, zeros_like)
 from ..utils_mtf import concat, slice, weighted_add, anonymize, anonymize_dim, anonymize_shape, get_intermediate
->>>>>>> 83f2aaf0
 
 ATTENTION_DIM = typing.NamedTuple("AttentionDim", (('index', int), ('dim', mtf.Dimension)))
-import numpy as np
+
 tf1 = tf.compat.v1
 
 
@@ -178,16 +172,9 @@
             token_out = slice(out, 0, params.language_token_patch, spatial_ctx)
             for config_idx, config in enumerate(params.output_block_config):
                 token_out = block_part_fn(params, config, token_out, f'lang_out{config_idx}')
-<<<<<<< HEAD
-
-            token_out = linear(base_args(anonymize(token_out, params.head_dim)),
-                               old=anonymize_shape(params.feature_dims, params.head_dim),
-                               new=[txt_tgt.shape[-1]] + params.vocab_dims)
-=======
             token_out = linear(base_args(anonymize(token_out, params.head_dim)),
                                old=anonymize_shape(params.feature_dims, params.head_dim),
                                new=[txt_tgt.shape[-1], params.vocab_dim])
->>>>>>> 83f2aaf0
 
         if params.use_video:
             frame_out = slice(out, params.language_token_patch * params.use_language, out.shape[2].size, spatial_ctx)
