import typing

import mesh_tensorflow as mtf
import tensorflow as tf

from .backend import get_intermediate, linear, linear_from_features, linear_to_features
from .basic import feed_forward_in
from .embedding import embed
from .normalization import  norm
from .frontend import block_part_fn
from .momentumnet import MomentumOperation
from .revnet import RevGradOp
from .activation import activate
from ..dataclass import BlockArgs, BlockConfig, ModelParameter
from ..mtf_wrapper import (add_n, cast, constant_scalar, dropout, einsum, one_hot, ones, reciprocal, reduce_logsumexp,
                           reduce_mean, reduce_sum, sigmoid, sign, zeros_like)
from ..utils_mtf import concat, slice, weighted_add, anonymize, anonymize_dim, anonymize_shape

ATTENTION_DIM = typing.NamedTuple("AttentionDim", (('index', int), ('dim', mtf.Dimension)))

tf1 = tf.compat.v1


def _default_ones(params: ModelParameter, inp: typing.Optional[mtf.Tensor]) -> mtf.Tensor:
    if inp is None:
        return ones(params.mesh, [], params.variable_dtype.activation_dtype)
    return cast(inp, params.variable_dtype.activation_dtype)


def build(params: ModelParameter,
          vid: typing.Optional[mtf.Tensor],
          cat_msk_src: typing.Optional[mtf.Tensor],
          cat_msk_tgt: typing.Optional[mtf.Tensor],
          txt_src: typing.Optional[mtf.Tensor],
          txt_tgt: typing.Optional[mtf.Tensor],
          vid_msk_src: typing.Optional[mtf.Tensor],
          vid_msk_tgt: typing.Optional[mtf.Tensor],
          txt_msk: typing.Optional[mtf.Tensor],
          ) -> typing.Tuple[mtf.Tensor, typing.List, mtf.Tensor, typing.Optional[mtf.Tensor],
                            mtf.Tensor, mtf.Tensor, mtf.Tensor]:
    """
    Build Mesh Tensorflow graph of a model given parameters previously inserted.
    The model slices the video input itself (to save on TPU CPU <--> TPU Core bandwidth), but needs both
    text source and text target.
    :param params: Instance of ModelParameter for which to build the graph
    :param vid: Optional Video to attend over, length=(context+1)
    :param cat_msk_src: Optional mask for zero frames
    :param cat_msk_tgt: Optional mask to remove loss for certain video frames
    :param txt_src: Optional tokenized text source, will be embedded
    :param txt_tgt: Optional tokenized text target, required when source is given
    :param vid_msk_src: Optional mask for zero frames
    :param vid_msk_tgt: Optional mask to remove loss for certain video frames
    :param txt_msk: Optional mask to remove loss for certain token positions
    :return: (Generated Video, Total Loss, Video Loss, Token Loss)
    """
    with mtf.utils.outside_all_rewrites(), tf1.variable_scope(params.model_mode, reuse=tf1.AUTO_REUSE,
                                                              use_resource=True):
        cat_msk_src = _default_ones(params, cat_msk_src)
        cat_msk_tgt = _default_ones(params, cat_msk_tgt)
        vid_msk_src = _default_ones(params, vid_msk_src)
        vid_msk_tgt = _default_ones(params, vid_msk_tgt)
        txt_msk = _default_ones(params, txt_msk)
        if vid is not None and not params.use_discrete_video_loss and not params.use_bit_fold_input_pipeline:
            vid = mtf.cast(vid, params.variable_dtype.activation_dtype)

        video_loss: typing.Union[int, mtf.Tensor] = 0
        token_loss: typing.Union[int, mtf.Tensor] = 0
        frame_out: typing.Union[int, mtf.Tensor] = 0
        token_out: typing.Union[int, mtf.Tensor] = 0

        spatial_ctx: mtf.Dimension = txt_tgt.shape[-2] if params.use_language else vid.shape[2]

        if params.use_video:
            base_args = BlockArgs(params, vid, [''])
            vid = dropout(vid, params.train, rate=params.input_dropout)

            if params.use_bit_fold_input_pipeline:
                vid = mtf.cast(vid, dtype=tf.int64)

                concat_list = []
                for unfold_idx in range(params.fold_count):
                    var = mtf.mod(mtf.floordiv(vid, (2 ** params.bit_fold_value) ** unfold_idx),
                                  (2 ** params.bit_fold_value))
                    var = mtf.cast(var, dtype=tf.uint8)

                    concat_list.append(var)

                vid = mtf.concat(concat_list, 'color_channels')

            if not params.use_discrete_video_loss:
                vid = mtf.cast(vid, params.variable_dtype.activation_dtype) / 255
            context_dimension = vid.shape[1]
            input_features = vid.shape[-1:]
            tgt = slice(vid, 1, context_dimension.size, context_dimension)
            src = slice(vid, 0, context_dimension.size - 1, context_dimension)

            if params.use_discrete_video_loss:
                src = mtf.cast(src, params.variable_dtype.activation_dtype) / (params.color_quantization_value - 1)

                tgt = mtf.reshape(tgt, new_shape=mtf.Shape([params.batch_dim,
                                                            params.sequence_per_head_dim,
                                                            params.head_dim]
                                                           + tgt.shape[2:]))

            if params.empty_frame_embedding is not None:
                embed_args = base_args(params.empty_frame_embedding)
                src = weighted_add(src, embed(embed_args, vid.shape[2:]), vid_msk_src)
                src = weighted_add(src, embed(embed_args, vid.shape[2:]), cat_msk_src)

            src = linear_to_features(base_args(src), input_features)

            for config_idx, config in enumerate(params.input_block_config):
                src = block_part_fn(params, config, src, f'vid_inp{config_idx}')

        # Language embedding and initial feed forward.
        if params.use_language:
            base_args = BlockArgs(params, txt_tgt, [''])
            intermediate = params.intermediate[0]
            intermediate = mtf.Dimension(intermediate.name, int(intermediate.size * params.vocab_weight_factorization))
            txt_embd = embed(base_args(params.token_embedding), [params.vocab_dim, intermediate])
            txt = einsum([txt_embd, one_hot(txt_src, params.vocab_dim, dtype=params.variable_dtype.activation_dtype)],
                         reduced_dims=[params.vocab_dim])

            txt = dropout(txt, params.train, rate=params.input_dropout)

            txt = linear_to_features(base_args(txt), [txt_tgt.shape[-1], intermediate])

            for config_idx, config in enumerate(params.input_block_config):
                txt = block_part_fn(params, config, txt, f'lang_inp{config_idx}')

        if params.use_video and params.use_language:
            src = concat([src, txt], spatial_ctx)
        elif not params.use_video:
            src: mtf.Tensor = txt

        with tf1.variable_scope('body'):
            if params.use_initial_position_embedding:
                for dim in (src.shape - params.feature_dims).dims[1:]:
                    src += embed(base_args(params.position_embedding), [dim] + params.feature_dims)

            if params.memory_reduction_strategy == "revnet":
                out = (src, zeros_like(src), src, zeros_like(src))

                def _layer_builder(block_input: typing.Tuple[mtf.Tensor, mtf.Tensor, mtf.Tensor, mtf.Tensor],
                                   block_config: BlockConfig, index: int):
                    return RevGradOp(params, block_config, *block_input, str(index)).outputs
            elif params.memory_reduction_strategy == 'checkpoint':
                out = src

                def _layer_builder(block_input: mtf.Tensor, block_config: BlockConfig, index: int):
                    return mtf.recompute_grad(lambda x: block_part_fn(params, block_config, x, str(index)),
                                              [block_input])
            elif params.memory_reduction_strategy == 'momentum':
                out = (src, zeros_like(src), src, zeros_like(src))

                def _layer_builder(block_input: typing.Tuple[mtf.Tensor, mtf.Tensor, mtf.Tensor, mtf.Tensor],
                                   block_config: BlockConfig, index: int):
                    return MomentumOperation(params, block_config, *block_input, str(index)).outputs
            elif params.memory_reduction_strategy == 'none':
                out = src

                def _layer_builder(block_input: mtf.Tensor, block_config: BlockConfig, index: int):
                    return block_part_fn(params, block_config, block_input, str(index))
            for i in range(params.n_blocks):
                for block_part in params.block_config:
                    out = _layer_builder(out, block_part, i)

            if params.memory_reduction_strategy in ('revnet', 'momentum'):
                out = out[0] + out[2]

        if params.use_language:
            token_out = slice(out, 0, params.language_token_patch, spatial_ctx)
            for config_idx, config in enumerate(params.output_block_config):
                token_out = block_part_fn(params, config, token_out, f'lang_out{config_idx}')
            token_out = linear(base_args(anonymize(token_out, params.head_dim)),
                               old=anonymize_shape(params.feature_dims, params.head_dim),
                               new=[txt_tgt.shape[-1], params.vocab_dim])

<<<<<<< HEAD
            if params.use_video:
=======
        if params.use_video:
>>>>>>> 818b5d8a
            frame_out = slice(out, params.language_token_patch * params.use_language, out.shape[2].size, spatial_ctx)

            for config_idx, config in enumerate(params.output_block_config):
                frame_out = block_part_fn(params, config, frame_out, f'vid_out{config_idx}')

            if params.use_discrete_video_loss:

                features_dim = mtf.Dimension("features", frame_out.shape[-1].size * frame_out.shape[-2].size)
                frame_out = mtf.reshape(frame_out, frame_out.shape[:-2] + [features_dim])
                frame_out = mtf.reshape(frame_out,
                                        [params.batch_dim, params.sequence_per_head_dim, params.head_dim]
                                        + frame_out.shape[2:])

                frame_out = linear(base_args(frame_out), [features_dim], [vid.shape[-1], params.discrete_color_dim])

            else:
                frame_out = sigmoid(linear_from_features(base_args(frame_out), vid.shape[-1:]))

        loss_list = []
        accuracy = None

        if params.use_language:
            token_loss = mtf.layers.softmax_cross_entropy_with_logits(token_out, txt_tgt, params.vocab_dim)
            token_loss = reduce_mean(token_loss)
            loss_list.append(token_loss)
            if params.calc_accuracy:
                accuracy = reduce_sum(mtf.cast(mtf.equal(mtf.argmax(token_out, params.vocab_dim), txt_tgt),
                                               params.variable_dtype.activation_dtype), []) / txt_tgt.size

        if params.use_video:

            if params.use_discrete_video_loss:

                mak_per_head_shape = mtf.Shape([params.batch_dim, params.sequence_per_head_dim, params.head_dim])
                _vid_msk_tgt = mtf.reshape(vid_msk_tgt, new_shape=mak_per_head_shape)
                _cat_msk_tgt = mtf.reshape(cat_msk_tgt, new_shape=mak_per_head_shape)

                video_size = constant_scalar(params, 1 / tgt.size)
                video_target = one_hot(tgt, params.discrete_color_dim, dtype=params.variable_dtype.activation_dtype)
                video_loss = einsum([reduce_logsumexp(frame_out, reduced_dim=params.discrete_color_dim), video_size,
                                     _vid_msk_tgt, _cat_msk_tgt], output_shape=[params.head_dim])
                video_loss += einsum([frame_out, video_target, video_size, constant_scalar(params, -1),
                                      _vid_msk_tgt, _cat_msk_tgt], output_shape=[params.head_dim])
                video_loss = reduce_sum(video_loss, output_shape=[])

            else:
                size = constant_scalar(params, 1 / frame_out.size)
                out = frame_out - tgt
                video_loss: mtf.Tensor = einsum([out, vid_msk_tgt, cat_msk_tgt, size, sign(out)], output_shape=[])

            loss_list.append(video_loss)

            if vid_msk_tgt is not None:
                video_loss = einsum([constant_scalar(params, vid_msk_tgt.size), reciprocal(reduce_sum(vid_msk_tgt)),
                                     constant_scalar(params, cat_msk_tgt.size), reciprocal(reduce_sum(cat_msk_tgt)),
                                     video_loss], output_shape=[])
        params.layer_idx = 0

        return add_n(loss_list), loss_list, video_loss, accuracy, token_loss, frame_out, token_out<|MERGE_RESOLUTION|>--- conflicted
+++ resolved
@@ -176,11 +176,7 @@
                                old=anonymize_shape(params.feature_dims, params.head_dim),
                                new=[txt_tgt.shape[-1], params.vocab_dim])
 
-<<<<<<< HEAD
-            if params.use_video:
-=======
         if params.use_video:
->>>>>>> 818b5d8a
             frame_out = slice(out, params.language_token_patch * params.use_language, out.shape[2].size, spatial_ctx)
 
             for config_idx, config in enumerate(params.output_block_config):
