import time
import typing

import mesh_tensorflow as mtf
import numpy as np
import tensorflow as tf
from tensorflow.python.framework import ops
from tensorflow.python.ops import summary_ops_v2 as summary, variables
from tensorflow.python.tpu import tpu
from tensorflow.python.tpu.ops import tpu_ops
from tensorflow.python.training import checkpoint_management

<<<<<<< HEAD
from src.dataclass import ModelParameter
from src.run.dataloader_placement import place_dataloader, infeed_from_session
from src.run.inference import get_infrence_model
from src.run.train import get_train_model
from src.run.utils_run import CheckpointLoaderHook, add_summary, add_histogram, _import_tensor, analyze_model
from src.utils_core import color_print
=======
from .dataloader_placement import place_dataloader, infeed_from_session
from .inference import get_infrence_model
from .train import get_train_model
from .utils_run import CheckpointLoaderHook, add_summary, add_histogram, _import_tensor, analyze_model
from ..dataclass import ModelParameter
from ..mtf_wrapper import reduce_sum
from ..utils_core import color_print
>>>>>>> 0d71852f

tf1 = tf.compat.v1
Dataset = tf1.data.Dataset


def computation_func(params: ModelParameter, input_fn: typing.Callable,
                     session_config, cluster_resolver, callback_fns, query_input_fns=None):
    # TODO(Lucas): move tf dataset to iterator/queue
    # TODO(Lucas): clean up code + optimize
    host_id_to_tf_device = "/job:worker/task:{:d}/device:CPU:0"
    hooks = []
    output_shapes = []
    tf.config.optimizer.set_experimental_options(params.tensorflow_optimization_settings)

    def _model_fn(*args):
        # Construct mtf graph + mesh from params
        graph = mtf.Graph()

        # Build mtf mesh object
        params.mesh = mtf.Mesh(graph, "mesh", mtf.utils.BalancedVariablePlacer(params.cpu_devices))

        manual_global_step = mtf.get_variable(mesh=params.mesh,
                                              name="manual_global_step",
                                              shape=[], dtype=tf.int64,
                                              initializer=tf.zeros_initializer(),
                                              trainable=False)

        def _base_model_fn(*args):

            if params.macro_batching > 1 and params.train:
                loop_idx, prev_loss, *args = args
                args = list(args)[log_len:]
                inp_args = args.copy()

                for _inp_idx, _inp in enumerate(args):
                    slice_shape = [loop_idx] + [0 for _ in range(len(_inp.shape) - 1)]
                    size_shape = list(_inp.shape)
                    size_shape[0] = params.train_batch_size // params.batch_splits

                    args[_inp_idx] = tf.slice(_inp, slice_shape, size_shape)

            # Build mtf_features & seq length dict for getting number of microbatches
            # We need to pack inputs into a dict to pass into serialize_training_step
            # params.mode = mode

            frame_input = None
            cat_mask_src = None
            cat_mask_tag = None
            token_x_input = None
            token_y_input = None
            frame_mask_src = None
            frame_mask_tag = None
            token_mask = None
            initial_pos = None
            sampling_temperature = None
            end_iterations = None

            start_time = time.time()
            color_print(params, "Building Mesh-TensorFlow graph...")
            if params.use_video:
                frame_input = _import_tensor(params, args[0], params.frame_input_shape, "frame_input")
                cat_mask_src = _import_tensor(params, args[1], params.frame_mask_shape, "cat_mask_x")
                cat_mask_tag = _import_tensor(params, args[2], params.frame_mask_shape, "cat_mask_y")
                frame_mask_src = _import_tensor(params, args[3], params.frame_mask_shape, "vid_msk_src")
                frame_mask_tag = _import_tensor(params, args[4], params.frame_mask_shape, "vid_msk_tgt")

                if params.use_language:
                    token_x_input = _import_tensor(params, args[5], params.token_dim_shape, "tkn_src")
                    token_y_input = _import_tensor(params, args[6], params.token_dim_shape, "tkn_tgt")
                    token_mask = _import_tensor(params, args[7], params.token_dim_shape, "txt_msk")

            else:  # params.use_language
                token_x_input = _import_tensor(params, args[0], params.token_dim_shape, "tkn_src")
                token_y_input = _import_tensor(params, args[1], params.token_dim_shape, "tkn_tgt")

                if not query_input_fns is None:
                    initial_pos_dim = mtf.Dimension("_initial_pos_dim", 1)
                    initial_pos = _import_tensor(params, args[2], mtf.Shape([initial_pos_dim]), "initial_pos")
                    initial_pos = reduce_sum(initial_pos, output_shape=[])
                    sampling_temperature = _import_tensor(params, args[3], mtf.Shape([initial_pos_dim]), "temperature")
                    sampling_temperature = reduce_sum(sampling_temperature, output_shape=[])
                    end_iterations = _import_tensor(params, args[4], mtf.Shape([initial_pos_dim]), "end_iterations")
                    end_iterations = reduce_sum(end_iterations, output_shape=[])

            if params.train:
                frame_out, token_out, learning_rate, loss, video_loss, \
                token_loss, accuracy, update_ops, debug_gradients_dict = get_train_model(params)(frame_input,
                                                                                                 cat_mask_src,
                                                                                                 cat_mask_tag,
                                                                                                 token_x_input,
                                                                                                 token_y_input,
                                                                                                 frame_mask_src,
                                                                                                 frame_mask_tag,
                                                                                                 token_mask,
                                                                                                 manual_global_step)
            else:
                token_out, frame_out = get_infrence_model(params)(frame_input,
                                                                  cat_mask_src,
                                                                  cat_mask_tag,
                                                                  token_x_input,
                                                                  token_y_input,
                                                                  frame_mask_src,
                                                                  frame_mask_tag,
                                                                  token_mask,
                                                                  initial_pos,
                                                                  sampling_temperature,
                                                                  end_iterations)

            print(id(graph))
            analyze_model(params, time_to_build=(time.time() - start_time), graph=graph)
            color_print(params, "Lowering graph to TensorFlow...")
            start_time = time.time()
            lowering = mtf.Lowering(graph, {params.mesh: params.mesh_impl})
            color_print(params, f"Lowered in {time.time() - start_time:.1f}s")

            if params.train:
                log_dict = {'learning_rate': tf.cast(learning_rate, tf.float32)}
                if params.use_video:
                    log_dict['video_loss'] = tf.cast(lowering.export_to_tf_tensor(video_loss), tf.float32)
                if params.use_language:
                    log_dict['token_loss'] = tf.cast(lowering.export_to_tf_tensor(token_loss), tf.float32)
                if accuracy is not None:
                    log_dict['accuracy'] = tf.cast(lowering.export_to_tf_tensor(accuracy), tf.float32)

                comput_ops = [lowering.lowered_operation(op) for op in update_ops]

                with tf.control_dependencies(comput_ops):
                    global_step = tf1.train.get_or_create_global_step()

                    step = tf.math.mod(lowering.export_to_tf_tensor(manual_global_step),
                                       tf.constant(params.grad_accumulation, dtype=tf.int64))
                    step = tf.equal(step, tf.constant(0, dtype=tf.int64))
                    step = tf.cast(step, tf.int64)

                    tf_loss = tf.cast(lowering.export_to_tf_tensor(loss), tf.float32)

                    if params.macro_batching > 1 and params.train:
                        if params.macro_batch_loss_smoothing:
                            tf_loss = tf.cast(tf_loss, tf.float32)
                            tf_loss += tf.cast(prev_loss, tf.float32) * tf.cast(loop_idx, tf.float32)
                            tf_loss /= tf.cast(1 + loop_idx, tf.float32)
                        params.log_dict_keys = list(log_dict.keys())
                    else:
                        comput_ops.append(add_summary(tf_loss=tf_loss, value=log_dict, global_step=global_step))

                    if params.debug_gradients:
                        for grad_key in debug_gradients_dict.keys():
                            debug_gradients_dict[grad_key] = \
                                tf.cast(lowering.export_to_tf_tensor(debug_gradients_dict[grad_key]), tf.float32)

                        comput_ops.append(add_histogram(tf_loss=tf_loss, value=debug_gradients_dict,
                                                        global_step=global_step))

                    comput_ops.extend([tf1.assign_add(global_step, step)])

                hooks.append(mtf.MtfRestoreHook(lowering))
                with mtf.utils.outside_all_rewrites():
                    if params.use_checkpointing:
                        saver = tf1.train.Saver(tf1.global_variables(),
                                                sharded=True,
                                                max_to_keep=params.max_checkpoints_keep,
                                                defer_build=False,
                                                save_relative_paths=True)
                        tf1.add_to_collection(tf1.GraphKeys.SAVERS, saver)
                        hooks.append(tf1.train.CheckpointSaverHook(params.model_path,
                                                                   save_steps=params.steps_per_checkpoint,
                                                                   saver=saver,
                                                                   listeners=[mtf.MtfCheckpointSaverListener(lowering)],
                                                                   save_graph_def=params.save_graph))
                        ckpt = checkpoint_management.get_checkpoint_state(params.model_path)
                        if ckpt is not None:
                            color_print(params, "Recovering last checkpoints...")
                            saver.recover_last_checkpoints(ckpt.all_model_checkpoint_paths)

                if params.macro_batching > 1 and params.train:
                    with tf.control_dependencies(comput_ops):
                        return [loop_idx + 1, tf_loss] + [log_dict[key] for key in params.log_dict_keys] + inp_args
                else:
                    return tf.group(comput_ops)

            else:  # train == 'sample'
                predictions = {}

                if params.use_video:
                    predictions['frame_out'] = lowering.export_to_tf_tensor(frame_out)
                    predictions['frame_tgt'] = args[0]

                if params.use_language:
                    predictions['token_out'] = lowering.export_to_tf_tensor(token_out)
                    predictions['token_tgt'] = args[1 + int(params.use_video) * 5]


                for key in params.debug_outfeed:
                    predictions[key] = lowering.export_to_tf_tensor(params.debug_outfeed[key])

                predictions = [val if val.dtype == tf.float32 else tf.cast(val, tf.float32) for val in
                               predictions.values()]
                output_shapes.extend([pred.shape for pred in predictions])
                hooks.append(mtf.MtfRestoreHook(lowering))
                return tpu_ops.outfeed_enqueue_tuple(predictions)

        if params.train and params.macro_batching > 1:
            log_len = int(params.use_language) + int(params.use_video) + \
                      int(params.calc_accuracy) * int(params.use_language) + 1
            loop_inputs = [tf.constant(0, dtype=tf.int32, shape=[]), tf.constant(0, dtype=tf.float32, shape=[])]
            loop_inputs = loop_inputs + [tf.constant(0, dtype=tf.float32, shape=[]) for _ in range(log_len)] \
                          + list(args)

            def con(i, *args):
                return tf.less(i, tf.constant(params.macro_batching, dtype=tf.int32, shape=[]))

            loop_out = tf.while_loop(cond=con, body=_base_model_fn,
                                     loop_vars=loop_inputs, back_prop=False, parallel_iterations=1)

            tf_loss = loop_out[1]
            log_list = loop_out[2:][:log_len]
            log_dict = {key: val for (key, val) in zip(params.log_dict_keys, log_list)}
            global_step = tf1.train.get_or_create_global_step()

            with tf.control_dependencies(log_list):
                ret = add_summary(tf_loss=tf_loss, value=log_dict, global_step=global_step)
        else:
            ret = _base_model_fn(*args)

        return ret

    if query_input_fns is None:
        input_initializers, enqueue_ops, infeed_queue = place_dataloader(params, input_fn)
    else:
        enqueue_ops, infeed_queue, (prompt, iter_pos, samp_temp, end_iter) = infeed_from_session(params)

    color_print(params, "Building split TensorFlow computation...")
    start_time = time.time()
    compilation_state, computation = tpu.split_compile_and_replicate(_model_fn,
                                                                     [[]] * params.num_cores,
                                                                     infeed_queue,
                                                                     params.d_assignment,
                                                                     None,
                                                                     maximum_shapes=None)
    color_print(params, f"Built computation in {time.time() - start_time:.1f}s")
    ckpt_loader_hook = CheckpointLoaderHook(params.model_path)
    color_print(params, "Connecting to TPU...")
    start_time = time.time()
    if params.train:
        # if params.write_summary:
        flush_summary = summary.flush()
        with tf1.train.MonitoredTrainingSession(master=cluster_resolver.master(),
                                                hooks=[ckpt_loader_hook,
                                                       tf1.train.StepCounterHook(every_n_steps=10)] + hooks,
                                                config=session_config) as sess:
            tf.compat.v1.get_default_graph().finalize()
            color_print(params, f"Connected after {time.time() - start_time:.1f}s")
            color_print(params, 'Compiling computation...')
            now = time.time()
            sess.run(compilation_state)
            elapsed = time.time() - now
            color_print(params, f'Compiled in {elapsed:.1f}s')

            color_print(params, "Initializing inputs...")
            sess.run(input_initializers)

            color_print(params, "Initializing summary...")
            summary.initialize(session=sess)

            now = time.time()
            color_print(params, f'Enqueueing first batch...')
            sess.run(enqueue_ops)
            elapsed = time.time() - now
            color_print(params, f'Enqueued in {elapsed:.1f}s')

            current_step = params.current_step
            color_print(params, f"Starting training loop. Start step: {current_step}")
            first_print_threshold = (5 + current_step) * params.grad_accumulation
            first_print_threshold *= np.maximum(1, (params.macro_batching // params.grad_accumulation))
            current_step = current_step * params.grad_accumulation
            for i in range(current_step, params.train_steps * params.grad_accumulation, params.macro_batching):

                sess.run(computation)
                if params.debug_train_step or i < first_print_threshold:
                    color_print(params, f"Current global step: {i // params.grad_accumulation}"
                                        f"   accumulation step: {i % params.grad_accumulation}")

                sess.run(enqueue_ops)
                if params.debug_train_step:
                    color_print(params, f"Enqueueing...")

                sess.run(flush_summary)
                if params.debug_train_step:
                    color_print(params, f"Flushing summary...")

    else:  # train == 'sample'
        outfeed_dequeue_ops = []
        for host_id in range(params.num_hosts):
            with ops.device(host_id_to_tf_device.format(host_id)):
                for device_ordinal in range(params.num_cores_per_host):
                    outfeed_dequeue_op = tpu_ops.outfeed_dequeue_tuple(dtypes=[tf.float32] * len(output_shapes),
                                                                       shapes=output_shapes,
                                                                       device_ordinal=device_ordinal)
                    # We don't need output other than from core 0.
                    outfeed_dequeue_ops.append([tf.reduce_mean(x) for x in outfeed_dequeue_op]
                                               if outfeed_dequeue_ops else outfeed_dequeue_op)
        with tf1.train.MonitoredSession(session_creator=tf1.train.ChiefSessionCreator(master=cluster_resolver.master(),
                                                                                      config=session_config),
                                        hooks=[ckpt_loader_hook, hooks[0]]) as sess:

            color_print(params, f"Connected after {time.time() - start_time:.1f}s")
            color_print(params, 'Compiling computation...')
            now = time.time()
            sess.run(compilation_state)
            elapsed = time.time() - now
            color_print(params, f'Compiled in {elapsed:.1f}s')

            if query_input_fns is None:
                color_print(params, "Initializing inputs...")
                sess.run(input_initializers)

            while True:

                if query_input_fns is None:
                    feed_dict = None
                else:
                    _prompt, _iter_pos, _samp_temp, _end_iter = query_input_fns()
                    feed_dict = {prompt: _prompt,
                                 iter_pos: _iter_pos,
                                 samp_temp: _samp_temp,
                                 end_iter: _end_iter
                                 }

                sess.run(enqueue_ops, feed_dict=feed_dict)

                sess.run(computation)
                out = sess.run(outfeed_dequeue_ops)[0]

                for fn in callback_fns:
                    fn(out)<|MERGE_RESOLUTION|>--- conflicted
+++ resolved
@@ -10,14 +10,6 @@
 from tensorflow.python.tpu.ops import tpu_ops
 from tensorflow.python.training import checkpoint_management
 
-<<<<<<< HEAD
-from src.dataclass import ModelParameter
-from src.run.dataloader_placement import place_dataloader, infeed_from_session
-from src.run.inference import get_infrence_model
-from src.run.train import get_train_model
-from src.run.utils_run import CheckpointLoaderHook, add_summary, add_histogram, _import_tensor, analyze_model
-from src.utils_core import color_print
-=======
 from .dataloader_placement import place_dataloader, infeed_from_session
 from .inference import get_infrence_model
 from .train import get_train_model
@@ -25,7 +17,6 @@
 from ..dataclass import ModelParameter
 from ..mtf_wrapper import reduce_sum
 from ..utils_core import color_print
->>>>>>> 0d71852f
 
 tf1 = tf.compat.v1
 Dataset = tf1.data.Dataset
@@ -41,17 +32,14 @@
     tf.config.optimizer.set_experimental_options(params.tensorflow_optimization_settings)
 
     def _model_fn(*args):
+        manual_global_step = tf1.get_variable("manual_global_step", [], tf.int64, initializer=tf.zeros_initializer(),
+                                              trainable=False,
+                                              aggregation=variables.VariableAggregation.ONLY_FIRST_REPLICA)
         # Construct mtf graph + mesh from params
         graph = mtf.Graph()
 
         # Build mtf mesh object
         params.mesh = mtf.Mesh(graph, "mesh", mtf.utils.BalancedVariablePlacer(params.cpu_devices))
-
-        manual_global_step = mtf.get_variable(mesh=params.mesh,
-                                              name="manual_global_step",
-                                              shape=[], dtype=tf.int64,
-                                              initializer=tf.zeros_initializer(),
-                                              trainable=False)
 
         def _base_model_fn(*args):
 
@@ -134,7 +122,6 @@
                                                                   sampling_temperature,
                                                                   end_iterations)
 
-            print(id(graph))
             analyze_model(params, time_to_build=(time.time() - start_time), graph=graph)
             color_print(params, "Lowering graph to TensorFlow...")
             start_time = time.time()
@@ -155,8 +142,7 @@
                 with tf.control_dependencies(comput_ops):
                     global_step = tf1.train.get_or_create_global_step()
 
-                    step = tf.math.mod(lowering.export_to_tf_tensor(manual_global_step),
-                                       tf.constant(params.grad_accumulation, dtype=tf.int64))
+                    step = tf.math.mod(manual_global_step + 1, tf.constant(params.grad_accumulation, dtype=tf.int64))
                     step = tf.equal(step, tf.constant(0, dtype=tf.int64))
                     step = tf.cast(step, tf.int64)
 
@@ -179,7 +165,8 @@
                         comput_ops.append(add_histogram(tf_loss=tf_loss, value=debug_gradients_dict,
                                                         global_step=global_step))
 
-                    comput_ops.extend([tf1.assign_add(global_step, step)])
+                    comput_ops.extend([tf1.assign_add(global_step, step),
+                                       tf1.assign_add(manual_global_step, tf.constant(1, dtype=tf.int64, shape=[]))])
 
                 hooks.append(mtf.MtfRestoreHook(lowering))
                 with mtf.utils.outside_all_rewrites():
