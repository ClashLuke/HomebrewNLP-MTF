--- conflicted
+++ resolved
@@ -1,24 +1,11 @@
-<<<<<<< HEAD
-import mesh_tensorflow as mtf
-import tensorflow as tf
-
-from src.dataclass import ModelParameter
-from src.model import build
-from src.optimizers import get_optimizer
-from src.utils_core import _NAME_INDICES
-from src.utils_mtf import WhileLoopWithControlDependencies
-=======
 from ..dataclass import ModelParameter
 from ..model import build
 from ..optimizers import get_optimizer
->>>>>>> 0d71852f
 
 
 def get_train_model(params: ModelParameter):
     def train_model(frame_input, cat_mask_src, cat_mask_tag, token_x_input, token_y_input,
                     frame_mask_src, frame_mask_tag, token_mask, manual_global_step):
-
-        _NAME_INDICES.clear()
 
         loss, loss_list, video_loss, accuracy, token_loss, frame_out, token_out = build(params,
                                                                                         frame_input,
@@ -35,60 +22,9 @@
         elif params.multi_loss_strategy == "mgda":
             loss_list = loss_list + [None]
 
-        update_ops, learning_rate, debug_gradients_dict = get_optimizer(loss_list, params, manual_global_step,
-                                                                        "update")
+        update_ops, learning_rate, debug_gradients_dict = get_optimizer(loss_list, params, manual_global_step)
 
         return frame_out, token_out, learning_rate, loss, video_loss, \
                token_loss, accuracy, update_ops, debug_gradients_dict
 
-    if not params.split_grad_accumulation or params.batch_splits <= 1:
-        return train_model
-
-    def train_model_in_loop(frame_input, cat_mask_src, cat_mask_tag, token_x_input, token_y_input,
-                            frame_mask_src, frame_mask_tag, token_mask, manual_global_step):
-
-        control_dependencies = []
-
-        def model_loop_fn(idx):
-
-            frame_out, \
-            token_out, \
-            learning_rate, \
-            loss, \
-            video_loss, \
-            token_loss, \
-            accuracy, \
-            update_ops, \
-            debug_gradients_dict = train_model(frame_input,
-                                               cat_mask_src,
-                                               cat_mask_tag,
-                                               token_x_input,
-                                               token_y_input,
-                                               frame_mask_src,
-                                               frame_mask_tag,
-                                               token_mask,
-                                               manual_global_step)
-
-            for op in update_ops:
-                control_dependencies.append(op)
-
-            idx = mtf.identity(idx + mtf.constant(mesh=params.mesh, value=1, shape=[], dtype=tf.int32))
-
-            return [idx]
-
-        def count_fn(idx, *args):
-            return mtf.less(idx, mtf.constant(params.mesh, (params.grad_accumulation - 1), shape=[], dtype=tf.int32))
-
-        loop_input = [mtf.constant(mesh=params.mesh, value=0, shape=[], dtype=tf.int32)]
-        loop = WhileLoopWithControlDependencies(cond_fn=count_fn, body_fn=model_loop_fn, inputs=loop_input,
-                                                    control_dependencies=control_dependencies)
-        loop_out = loop.outputs
-        print(type(loop.graph), id(loop.graph))
-        #loop.
-
-        params.split_grad_accumulation = False
-        return train_model(frame_input, cat_mask_src, cat_mask_tag, mtf.depend(token_x_input, [loop]), token_y_input,
-                            frame_mask_src, frame_mask_tag, token_mask,  manual_global_step)
-
-
-    return train_model_in_loop+    return train_model